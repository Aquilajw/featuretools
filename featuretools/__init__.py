--- conflicted
+++ resolved
@@ -13,8 +13,4 @@
 from .utils.time_utils import *
 import featuretools.demo
 
-<<<<<<< HEAD
-__version__ = '0.1.17.d3m.2018.1.26'
-=======
-__version__ = '0.1.20'
->>>>>>> b5d1a56d
+__version__ = '0.1.20.d3m.2018.4.18'