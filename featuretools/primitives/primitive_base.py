from __future__ import absolute_import

import copy
import logging
from builtins import zip

from numpy import nan

from featuretools.entityset import Entity, EntitySet
from featuretools.utils.wrangle import (
    _check_time_against_column,
    _check_timedelta
)
from featuretools.variable_types import Variable

logger = logging.getLogger('featuretools')


class PrimitiveBase(object):
    """Base class for all features."""
    #: (str): Name of backend function used to compute this feature
    name = None
    #: (list): Variable types of inputs
    input_types = None
    #: (:class:`.Variable`): variable type of return
    return_type = None
    #: Default value this feature returns if no data found. deafults to np.nan
    default_value = nan
    #: (bool): True if feature needs to know what the current calculation time
    # is (provided to computational backend as "time_last")
    uses_calc_time = False
    #: (:class:`.PrimitiveBase`): Feature to condition this feature by in
    # computation (e.g. take the Count of products where the product_id is
    # "basketball".)
    where = None
    #: (bool): If True, allow where clauses in DFS
    allow_where = False
    #: (str or :class:`.Timedelta`): Use only some amount of previous data from
    # each time point during calculation
    use_previous = None
    #: (int): Maximum number of features in the largest chain proceeding
    # downward from this feature's base features.
    max_stack_depth = None
    rolling_function = False
    #: (bool): If True, feature will expand into multiple values during
    # calculation
    expanding = False
    _name = None
    # whitelist of primitives can have this primitive in input_types
    base_of = None
    # blacklist of primitives can have this primitive in input_types
    base_of_exclude = None
    # (bool) If True will only make one feature per unique set of base features
    commutative = False
    # (bool) If True, feature function depends on all values of entity
    #   (and will receive these values as input, regardless of specified instance ids)
    uses_full_entity = False

    def __init__(self, entity, base_features, **kwargs):
        assert all(isinstance(f, PrimitiveBase) for f in base_features), \
            "All base features must be features"
        if len(set([bf.hash() for bf in base_features])) != len(base_features):
            raise ValueError(u"Duplicate base features ({}): {}".format(
                self.__class__, base_features))

        self.entity_id = entity.id
        self.entityset = entity.entityset.metadata

        # P TODO: where should this logic go?
        # not all primitives support use previous so doesn't make sense to have
        # in base
        if self.use_previous:
            self.use_previous = _check_timedelta(self.use_previous)
            assert len(self.base_features) > 0
            time_index = self.base_features[0].entity.time_index
            time_col = self.base_features[0].entity[time_index]
            assert time_index is not None, ("Use previous can only be defined "
                                            "on entities with a time index")
            assert _check_time_against_column(self.use_previous, time_col)

        self.base_features = base_features
        # variable type can be declared or inferred from first base feature
        self.additional_attributes = kwargs

        assert self._check_input_types(), ("Provided inputs don't match input "
                                           "type requirements")
        super(PrimitiveBase, self).__init__(**kwargs)

    @property
    def entity(self):
        """Entity this feature belongs too"""
        return self.entityset[self.entity_id]

    # P TODO: this should get refactored to return_type
    @property
    def variable_type(self):
        feature = self
        return_type = self.return_type

        while return_type is None:
            feature = feature.base_features[0]
            return_type = feature.return_type

        return return_type

    @property
    def base_hashes(self):
        """Hashes of the base features"""
        return [f.hash() for f in self.base_features]

<<<<<<< HEAD
    def normalize(self, normalizer, normalized_base_features={}):
        normed = normalizer(self.entityset)
        d = copy.copy(self.__dict__)
        d['entityset'] = self.entityset.id
        base_features = d.pop('base_features')
        new_base_features = []
        for f in base_features:
            if f.hash() not in normalized_base_features:
                normalized_base_features[f.hash()] = f.normalize(
                    normalizer, normalized_base_features)
            f = normalized_base_features[f.hash()]
            new_base_features.append(f)
        d = {k: normalizer(v) for k, v in d.items()}
        d['base_features'] = new_base_features
        d['entityset'] = normed
        return d

=======
>>>>>>> 14ceddef
    def _check_feature(self, feature):
        if isinstance(feature, Variable):
            return IdentityFeature(feature)
        elif isinstance(feature, PrimitiveBase):
            return feature
        raise Exception("Not a feature")

    def __repr__(self):
        return "<Feature: %s>" % (self.get_name())

    def hash(self):
        return hash(self.get_name() + self.entity.id)

    def __hash__(self):
        # logger.warning("To hash a feature, use feature.hash()")
        return self.hash()

    def __eq__(self, other_feature_or_val):
        """Compares to other_feature_or_val by equality

        See also:
            :meth:`PrimitiveBase.equal_to`
        """
        from .binary_transform import Equals
        return Equals(self, other_feature_or_val)

    def __ne__(self, other_feature_or_val):
        """Compares to other_feature_or_val by non-equality

        See also:
            :meth:`PrimitiveBase.not_equal_to`
        """
        from .binary_transform import NotEquals
        return NotEquals(self, other_feature_or_val)

    def __gt__(self, other_feature_or_val):
        """Compares if greater than other_feature_or_val

        See also:
            :meth:`PrimitiveBase.GT`
        """
        from .binary_transform import GreaterThan
        return GreaterThan(self, other_feature_or_val)

    def __ge__(self, other_feature_or_val):
        """Compares if greater than or equal to other_feature_or_val

        See also:
            :meth:`PrimitiveBase.greater_than_equal_to`
        """
        from .binary_transform import GreaterThanEqualTo
        return GreaterThanEqualTo(self, other_feature_or_val)

    def __lt__(self, other_feature_or_val):
        """Compares if less than other_feature_or_val

        See also:
            :meth:`PrimitiveBase.less_than`
        """
        from .binary_transform import LessThan
        return LessThan(self, other_feature_or_val)

    def __le__(self, other_feature_or_val):
        """Compares if less than or equal to other_feature_or_val

        See also:
            :meth:`PrimitiveBase.less_than_equal_to`
        """
        from .binary_transform import LessThanEqualTo
        return LessThanEqualTo(self, other_feature_or_val)

    def __add__(self, other_feature_or_val):
        """Add other_feature_or_val"""
        from .binary_transform import Add
        return Add(self, other_feature_or_val)

    def __radd__(self, other):
        from .binary_transform import Add
        return Add(other, self)

    def __sub__(self, other_feature_or_val):
        """Subtract other_feature_or_val

        See also:
            :meth:`PrimitiveBase.subtract`
        """
        from .binary_transform import Subtract
        return Subtract(self, other_feature_or_val)

    def __rsub__(self, other):
        from .binary_transform import Subtract
        return Subtract(other, self)

    def __div__(self, other_feature_or_val):
        """Divide by other_feature_or_val

        See also:
            :meth:`PrimitiveBase.divide`
        """
        from .binary_transform import Divide
        return Divide(self, other_feature_or_val)

    def __truediv__(self, other_feature_or_val):
        return self.__div__(other_feature_or_val)

    def __rtruediv__(self, other_feature_or_val):
        from .binary_transform import Divide
        return Divide(other_feature_or_val, self)

    def __rdiv__(self, other_feature_or_val):
        from .binary_transform import Divide
        return Divide(other_feature_or_val, self)

    def __mul__(self, other_feature_or_val):
        """Multiply by other_feature_or_val

        See also:
            :meth:`PrimitiveBase.multiply`
        """
        from .binary_transform import Multiply
        return Multiply(self, other_feature_or_val)

    def __rmul__(self, other):
        from .binary_transform import Multiply
        return Multiply(other, self)

    def __mod__(self, other_feature_or_val):
        """Take modulus of other_feature_or_val

        See also:
            :meth:`PrimitiveBase.modulo`
        """
        from .binary_transform import Mod
        return Mod(self, other_feature_or_val)

    def __and__(self, other):
        return self.AND(other)

    def __rand__(self, other):
        from .binary_transform import And
        return And(other, self)

    def __or__(self, other):
        return self.OR(other)

    def __ror__(self, other):
        from .binary_transform import Or
        return Or(other, self)

    def __not__(self, other):
        return self.NOT(other)

    def __abs__(self):
        from .transform_primitive import Absolute
        return Absolute(self)

    def __neg__(self):
        from .binary_transform import Negate
        return Negate(self)

    def AND(self, other_feature):
        """Logical AND with other_feature"""
        from .binary_transform import And
        return And(self, other_feature)

    def OR(self, other_feature):
        """Logical OR with other_feature"""
        from .binary_transform import Or
        return Or(self, other_feature)

    def NOT(self):
        """Creates inverse of feature"""
        from .transform_primitive import Not
        from .binary_transform import Compare
        if isinstance(self, Compare):
            return self.invert()
        return Not(self)

    def LIKE(self, like_string, case_sensitive=False):
        from .transform_primitive import Like
        return Like(self, like_string,
                    case_sensitive=case_sensitive)

    def isin(self, list_of_output):
        from .transform_primitive import IsIn
        return IsIn(self, list_of_outputs=list_of_output)

    def is_null(self):
        """Compares feature to null by equality"""
        from .transform_primitive import IsNull
        return IsNull(self)

    def __invert__(self):
        return self.NOT()

    def rename(self, name):
        """Rename Feature, returns copy"""
        feature_copy = self.copy()
        feature_copy._name = name
        return feature_copy

    def copy(self):
        """Return copy of feature"""
        original_attrs = {}
        copied_attrs = {}
        for k, v in self.__dict__.items():
            list_like = False
            to_check = v
            if isinstance(v, (list, set, tuple)) and len(v):
                to_check = list(v)[0]
                list_like = True
            if isinstance(to_check, PrimitiveBase):
                if list_like:
                    copied_attrs[k] = [f.copy() for f in v]
                    original_attrs[k] = [f.copy() for f in v]
                else:
                    copied_attrs[k] = v.copy()
                    original_attrs[k] = v.copy()
                setattr(self, k, None)
            elif isinstance(to_check, (Variable, Entity, EntitySet)):
                copied_attrs[k] = v
                original_attrs[k] = v
                setattr(self, k, None)
        copied = copy.deepcopy(self)
        for k, v in copied_attrs.items():
            setattr(copied, k, v)
        for k, v in original_attrs.items():
            setattr(self, k, v)
        return copied

    def get_name(self):
        if self._name is not None:
            return self._name
        return self.generate_name()

    def get_function(self):
        raise NotImplementedError("Implement in subclass")

    def get_dependencies(self, deep=False, ignored=None, copy=True):
        """Returns features that are used to calculate this feature

        ..note::

            If you only want the features that make up the input to the feature
            function use the base_features attribute instead.


        """
        deps = []

        for d in self.base_features[:]:
            deps += [d]

        if self.where:
            deps += [self.where]

        # if self.use_previous and self.use_previous.is_absolute():
            # entity = self.entity
            # time_var = IdentityFeature(entity[entity.time_index])
            # deps += [time_var]

        if ignored is None:
            ignored = set([])
        deps = [d for d in deps if d.hash() not in ignored]

        if deep:
            for dep in deps[:]:  # copy so we don't modify list we iterate over
                deep_deps = dep.get_dependencies(deep, ignored)
                deps += deep_deps

        return deps

    def get_deep_dependencies(self, ignored=None):
        return self.get_dependencies(deep=True, ignored=ignored)

    def get_depth(self, stop_at=None):
        """Returns depth of feature"""
        max_depth = 0
        stop_at_hash = set()
        if stop_at is not None:
            stop_at_hash = set([i.hash() for i in stop_at])
        if (stop_at is not None and
                self.hash() in stop_at_hash):
            return 0
        for dep in self.get_deep_dependencies(ignored=stop_at_hash):
            max_depth = max(dep.get_depth(stop_at=stop_at),
                            max_depth)
        return max_depth + 1

    def _check_input_types(self):
        if len(self.base_features) == 0:
            return True

        input_types = self.input_types
        if input_types is not None:
            if type(self.input_types[0]) != list:
                input_types = [input_types]

            for t in input_types:
                zipped = list(zip(t, self.base_features))
                if all([issubclass(f.variable_type, v) for v, f in zipped]):
                    return True
        else:
            return True

        return False


class IdentityFeature(PrimitiveBase):
    """Feature for entity that is equivalent to underlying variable"""

    def __init__(self, variable):
        # TODO: perhaps we can change the attributes of this class to
        # just entityset reference to original variable object
        entity_id = variable.entity_id
        self.variable = variable.entityset.metadata[entity_id][variable.id]
        self.return_type = type(variable)
        self.base_feature = None
        super(IdentityFeature, self).__init__(variable.entity, [])

    def generate_name(self):
        return self.variable.name

    def get_depth(self, stop_at=None):
        return 0


class Feature(PrimitiveBase):
    """
    Alias for IdentityFeature and DirectFeature depending on arguments
    """

    def __new__(self, feature_or_var, entity=None):
        from . import direct_feature

        if entity is None:
            assert isinstance(feature_or_var, (Variable))
            return IdentityFeature(feature_or_var)

        assert isinstance(feature_or_var, (Variable, PrimitiveBase))
        assert isinstance(entity, Entity)

        if feature_or_var.entity.id == entity.id:
            return IdentityFeature(entity)

        return direct_feature.DirectFeature(feature_or_var, entity)<|MERGE_RESOLUTION|>--- conflicted
+++ resolved
@@ -108,26 +108,6 @@
         """Hashes of the base features"""
         return [f.hash() for f in self.base_features]
 
-<<<<<<< HEAD
-    def normalize(self, normalizer, normalized_base_features={}):
-        normed = normalizer(self.entityset)
-        d = copy.copy(self.__dict__)
-        d['entityset'] = self.entityset.id
-        base_features = d.pop('base_features')
-        new_base_features = []
-        for f in base_features:
-            if f.hash() not in normalized_base_features:
-                normalized_base_features[f.hash()] = f.normalize(
-                    normalizer, normalized_base_features)
-            f = normalized_base_features[f.hash()]
-            new_base_features.append(f)
-        d = {k: normalizer(v) for k, v in d.items()}
-        d['base_features'] = new_base_features
-        d['entityset'] = normed
-        return d
-
-=======
->>>>>>> 14ceddef
     def _check_feature(self, feature):
         if isinstance(feature, Variable):
             return IdentityFeature(feature)
