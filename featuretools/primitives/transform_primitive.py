--- conflicted
+++ resolved
@@ -390,34 +390,12 @@
     return (time - pd.DatetimeIndex(array)).values
 
 
-<<<<<<< HEAD
-class TimeSince(TransformPrimitive):
-    """
-    For each value of the base feature, compute the timedelta between it and
-    a datetime
-    """
-    name = "time_since"
-    input_types = [[DatetimeTimeIndex], [Datetime]]
-    return_type = Timedelta
-    uses_calc_time = True
-
-    def get_function(self):
-        return pd_time_since
-
-
-# TimeSince = make_trans_primitive(function=pd_time_since,
-                                 # input_types=[[DatetimeTimeIndex], [Datetime]],
-                                 # return_type=Timedelta,
-                                 # uses_calc_time=True,
-                                 # name="time_since")
-=======
 TimeSince = make_trans_primitive(function=pd_time_since,
                                  input_types=[[DatetimeTimeIndex], [Datetime]],
                                  return_type=Timedelta,
                                  uses_calc_time=True,
                                  description="Calculates time since the cutoff time.",
                                  name="time_since")
->>>>>>> b5d1a56d
 
 
 class DaysSince(TransformPrimitive):
