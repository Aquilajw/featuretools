from __future__ import division

from builtins import object

from past.builtins import basestring

<<<<<<< HEAD
from featuretools.core.base import FTBase

=======
>>>>>>> 14ceddef
COMMON_STATISTICS = ["count"]
NUMERIC_STATISTICS = ["mean", "max", "min", "std"]
DISCRETE_STATISTICS = ["nunique"]
DATETIME_STATISTICS = ["max", "min"]
TIMEDELTA_STATISTICS = ["mean", "max", "min", "std"]
BOOLEAN_STATISTICS = ["sum"]
BOOLEAN_COMPUTED_STATISTICS = ["num_true", "num_false"]  # sum and count being calculated already

ALL_STATISTICS = list(set(COMMON_STATISTICS +
                          NUMERIC_STATISTICS +
                          DISCRETE_STATISTICS +
                          DATETIME_STATISTICS +
                          TIMEDELTA_STATISTICS +
                          BOOLEAN_STATISTICS))


class Variable(object):
    """Represent a variable in an entity

    A Variable is analogous to a column in table in a relational database

    Args:
        id (str) : Id of variable. Must match underlying data in Entity
            it belongs to.
        entity (:class:`.Entity`) : Entity this variable belongs to.
        name (str, optional) : Variable name. Defaults to id.

    See Also:
        :class:`.Entity`, :class:`.Relationship`, :class:`.BaseEntitySet`
    """
    _dtype_repr = None
    _setter_stats = COMMON_STATISTICS
    _computed_stats = []

    def __init__(self, id, entity, name=None):
        assert isinstance(id, basestring), "Variable id must be a string"
        self.id = id
        self._name = name
        self.entity_id = entity.id
        assert entity.entityset is not None, "Entity must contain reference to EntitySet"
        self.entity = entity
        self._statistics = {stat: None for stat in self._setter_stats}
        self._interesting_values = None

    @property
    def entityset(self):
        return self.entity.entityset

    def __eq__(self, other):
        return isinstance(other, self.__class__) and \
            self.id == other.id and \
            self.entity_id == other.entity_id

    def __repr__(self):
        return "<Variable: {} (dtype = {}, count = {})>".format(self.name, self.dtype, self.count)

    @classmethod
    def create_from(cls, variable, keep_stats=False):
        """Create new variable this type from existing

        Args:
            variable (Variable) : Existing variable to create from.
            keep_stats (bool) : If False, statistics stored on the original variable are lost.

        Returns:
            :class:`.Variable` : new variable

        """
        v = cls(id=variable.id, name=variable.name, entity=variable.entity)

        if keep_stats:
            for stat in cls._setter_stats:
                value = variable._statistics.get(stat)
                if value is not None:
                    v._statistics[stat] = value
        return v

    def __getattr__(self, attr):
        if attr in self._setter_stats or attr in self._computed_stats:
            return self._statistics.get(attr)
        else:
            raise AttributeError("--%r object has no attribute %r" % (
                                 type(self).__name__, attr))

    def __setattr__(self, attr, value):
        if attr in self._setter_stats or attr in self._computed_stats:
            self._statistics[attr] = value
        else:
            return super(Variable, self).__setattr__(attr, value)

    @property
    def name(self):
        return self._name if self._name is not None else self.id

    @property
    def dtype(self):
        return self._dtype_repr \
            if self._dtype_repr is not None else "generic_type"

    @property
    def description(self):
        return self._statistics

    @name.setter
    def name(self, name):
        self._name = name

    @property
    def interesting_values(self):
        return self._interesting_values

    @interesting_values.setter
    def interesting_values(self, interesting_values):
        self._interesting_values = interesting_values

<<<<<<< HEAD
    @classmethod
    def class_from_dtype(cls, dtype):
        if dtype == "generic_type":
            return Variable
        elif dtype == "discrete":
            return Discrete
        elif dtype == "boolean":
            return Boolean
        elif dtype == "categorical":
            return Categorical
        elif dtype == "ordinal":
            return Ordinal
        elif dtype == "numeric":
            return Numeric
        elif dtype == "datetime":
            return Datetime
        elif dtype == "timedelta":
            return Timedelta
        elif dtype == "text":
            return Text
        else:
            raise ValueError("Unrecognized variable dtype: {}".format(dtype))

=======
>>>>>>> 14ceddef
    @property
    def series(self):
        return self.entity.df[self.id]


class Unknown(Variable):
    pass


class Discrete(Variable):
    """Superclass representing variables that take on discrete values"""
    _dtype_repr = "discrete"
    _setter_stats = Variable._setter_stats + DISCRETE_STATISTICS

    def __init__(self, id, entity, name=None):
        super(Discrete, self).__init__(id, entity, name)
        self._interesting_values = []

    @property
    def percent_unique(self):
        if self.nunique is None or self.count is None:
            return None
        if self.count > 0:
            return self.nunique / self.count
        return 0

    @property
    def interesting_values(self):
        return self._interesting_values

    @interesting_values.setter
    def interesting_values(self, values):
        seen = set()
        seen_add = seen.add
        self._interesting_values = [v for v in values
                                    if not (v in seen or seen_add(v))]


class Boolean(Variable):
    """Represents variables that take on one of two values"""
    _dtype_repr = "boolean"
    _setter_stats = Variable._setter_stats + BOOLEAN_STATISTICS
    _computed_stats = BOOLEAN_COMPUTED_STATISTICS

    def __setattr__(self, attr, value):
        if attr in self._computed_stats:
            if attr == 'num_true':
                self._statistics['num_true'] = self._statistics['sum']
            elif attr == 'num_false':
                self._statistics['num_false'] = self._statistics['count'] - self._statistics['sum']
        else:
            return super(Boolean, self).__setattr__(attr, value)


class Categorical(Discrete):
    """Represents variables that can take an unordered discrete values"""
    _dtype_repr = "categorical"


class Id(Categorical):
    """Represents variables that identify another entity"""
    _dtype_repr = "id"


class Ordinal(Discrete):
    """Represents variables that take on an ordered discrete value"""
    _dtype_repr = "ordinal"


class Numeric(Variable):
    """Represents variables that contain numeric values

    Attributes:
        max (float)
        min (float)
        std (float)
        mean (float)
    """
    _dtype_repr = "numeric"
    _setter_stats = Variable._setter_stats + NUMERIC_STATISTICS

    def __init__(self, id, entity, name=None):
        super(Numeric, self).__init__(id, entity, name)


class Index(Variable):
    """Represents variables that uniquely identify an instance of an entity

    Attributes:
        count (int)
    """
    _dtype_repr = "index"
    _setter_stats = Variable._setter_stats


class Datetime(Variable):
    """Represents variables that are points in time"""
    _dtype_repr = "datetime"
    _setter_stats = Variable._setter_stats + DATETIME_STATISTICS

    def __init__(self, id, entity, format=None, name=None):
        self.format = format
        super(Datetime, self).__init__(id, entity, name)

    def __repr__(self):
        return "<Variable: {} (dtype: {}, format: {})>".format(self.name, self.dtype, self.format)


class TimeIndex(Variable):
    """Represents time index of entity"""
    _dtype_repr = "time_index"


class NumericTimeIndex(TimeIndex, Numeric):
    """Represents time index of entity that is numeric"""
    _dtype_repr = "numeric_time_index"


class DatetimeTimeIndex(TimeIndex, Datetime):
    """Represents time index of entity that is a datetime"""
    _dtype_repr = "datetime_time_index"


class Timedelta(Variable):
    """Represents variables that are timedeltas"""
    _dtype_repr = "timedelta"
    _setter_stats = Variable._setter_stats + TIMEDELTA_STATISTICS

    def __init__(self, id, entity, name=None):
        super(Timedelta, self).__init__(id, entity, name)


class Text(Variable):
    """Represents variables that are arbitary strings"""
    _dtype_repr = "text"


class PandasTypes(object):
    _all = 'all'
    _categorical = 'category'
    _pandas_datetimes = ['datetime64[ns]', 'datetime64[ns, tz]']
    _pandas_timedeltas = ['Timedelta']
    _pandas_numerics = ['int16', 'int32', 'int64',
                        'float16', 'float32', 'float64']


class LatLong(Variable):
    """Represents an ordered pair (Latitude, Longitude)
    To make a latlong in a dataframe do
    data['latlong'] = data[['latitude', 'longitude']].apply(tuple, axis=1)
    """
    _dtype_repr = "latlong"


ALL_VARIABLE_TYPES = [Datetime, Numeric, Timedelta,
                      Categorical, Text, Ordinal,
                      Boolean, LatLong]<|MERGE_RESOLUTION|>--- conflicted
+++ resolved
@@ -4,11 +4,6 @@
 
 from past.builtins import basestring
 
-<<<<<<< HEAD
-from featuretools.core.base import FTBase
-
-=======
->>>>>>> 14ceddef
 COMMON_STATISTICS = ["count"]
 NUMERIC_STATISTICS = ["mean", "max", "min", "std"]
 DISCRETE_STATISTICS = ["nunique"]
@@ -124,32 +119,6 @@
     def interesting_values(self, interesting_values):
         self._interesting_values = interesting_values
 
-<<<<<<< HEAD
-    @classmethod
-    def class_from_dtype(cls, dtype):
-        if dtype == "generic_type":
-            return Variable
-        elif dtype == "discrete":
-            return Discrete
-        elif dtype == "boolean":
-            return Boolean
-        elif dtype == "categorical":
-            return Categorical
-        elif dtype == "ordinal":
-            return Ordinal
-        elif dtype == "numeric":
-            return Numeric
-        elif dtype == "datetime":
-            return Datetime
-        elif dtype == "timedelta":
-            return Timedelta
-        elif dtype == "text":
-            return Text
-        else:
-            raise ValueError("Unrecognized variable dtype: {}".format(dtype))
-
-=======
->>>>>>> 14ceddef
     @property
     def series(self):
         return self.entity.df[self.id]
