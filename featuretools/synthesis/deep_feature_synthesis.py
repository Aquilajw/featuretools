--- conflicted
+++ resolved
@@ -212,14 +212,10 @@
         """
         self.verbose = verbose
         if verbose:
-<<<<<<< HEAD
-            self.pbar = make_tqdm_iterator(desc="Building features", unit=' features')
-=======
             pbar_string = "Elapsed: {elapsed}, Remaining: {remaining}, Progress: {l_bar}{bar}||"
             self.pbar = make_tqdm_iterator(desc="Building features",
                                            unit=' features',
                                            bar_format=pbar_string)
->>>>>>> c5e12c90
         all_features = {}
         for e in self.es.entities:
             if e not in self.ignore_entities:
