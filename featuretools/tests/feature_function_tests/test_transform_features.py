import numpy as np
import pandas as pd
import pytest

from ..testing_utils import make_ecommerce_entityset

from featuretools import Timedelta
from featuretools.computational_backends import PandasBackend
from featuretools.primitives import (
    Absolute,
    Add,
    Count,
    CumCount,
    CumMax,
    CumMean,
    CumMin,
    CumSum,
    Day,
    Diff,
    DirectFeature,
    Divide,
    Equals,
    Feature,
    GreaterThan,
    GreaterThanEqualTo,
    Haversine,
    Hour,
    IdentityFeature,
    IsIn,
    IsNull,
    Latitude,
    LessThan,
    LessThanEqualTo,
    Longitude,
    Mod,
    Mode,
    Multiply,
    Negate,
    Not,
    NotEquals,
    NumCharacters,
    NumWords,
    Percentile,
    Subtract,
    Sum,
    get_transform_primitives,
    make_trans_primitive
)
from featuretools.synthesis.deep_feature_synthesis import match
from featuretools.variable_types import Boolean, Datetime, Numeric, Variable


# some tests change the entityset values, so we have to create it fresh
# for each test (rather than setting scope='module')
@pytest.fixture
def es():
    return make_ecommerce_entityset()


@pytest.fixture(scope='module')
def int_es():
    return make_ecommerce_entityset(with_integer_time_index=True)


def test_make_trans_feat(es):
    f = Hour(es['log']['datetime'])

    pandas_backend = PandasBackend(es, [f])
    df = pandas_backend.calculate_all_features(instance_ids=[0],
                                               time_last=None)
    v = df[f.get_name()][0]
    assert v == 10


def test_diff(es):
    value = IdentityFeature(es['log']['value'])
    customer_id_feat = \
        DirectFeature(es['sessions']['customer_id'],
                      child_entity=es['log'])
    diff1 = Diff(value, es['log']['session_id'])
    diff2 = Diff(value, customer_id_feat)

    pandas_backend = PandasBackend(es, [diff1, diff2])
    df = pandas_backend.calculate_all_features(instance_ids=range(15),
                                               time_last=None)

    val1 = df[diff1.get_name()].values.tolist()
    val2 = df[diff2.get_name()].values.tolist()
    correct_vals1 = [
        np.nan, 5, 5, 5, 5, np.nan, 1, 1, 1, np.nan, np.nan, 5, np.nan, 7, 7
    ]
    correct_vals2 = [np.nan, 5, 5, 5, 5, -20, 1, 1, 1, -3, np.nan, 5, -5, 7, 7]
    for i, v in enumerate(val1):
        v1 = val1[i]
        if np.isnan(v1):
            assert (np.isnan(correct_vals1[i]))
        else:
            assert v1 == correct_vals1[i]
        v2 = val2[i]
        if np.isnan(v2):
            assert (np.isnan(correct_vals2[i]))
        else:
            assert v2 == correct_vals2[i]


def test_diff_single_value(es):
    diff = Diff(es['stores']['num_square_feet'], es['stores']['region_id'])
    pandas_backend = PandasBackend(es, [diff])
    df = pandas_backend.calculate_all_features(instance_ids=[5],
                                               time_last=None)
    assert df.shape[0] == 1
    assert df[diff.get_name()].dropna().shape[0] == 0


def test_compare_of_identity(es):
    to_test = [(Equals, [False, False, True, False]),
               (NotEquals, [True, True, False, True]),
               (LessThan, [True, True, False, False]),
               (LessThanEqualTo, [True, True, True, False]),
               (GreaterThan, [False, False, False, True]),
               (GreaterThanEqualTo, [False, False, True, True])]

    features = []
    for test in to_test:
        features.append(test[0](es['log']['value'], 10))

    pandas_backend = PandasBackend(es, features)
    df = pandas_backend.calculate_all_features(instance_ids=[0, 1, 2, 3],
                                               time_last=None)

    for i, test in enumerate(to_test):
        v = df[features[i].get_name()].values.tolist()
        assert v == test[1]


def test_compare_of_direct(es):
    log_rating = DirectFeature(es['products']['rating'],
                               child_entity=es['log'])
    to_test = [(Equals, [False, False, False, False]),
               (NotEquals, [True, True, True, True]),
               (LessThan, [False, False, False, True]),
               (LessThanEqualTo, [False, False, False, True]),
               (GreaterThan, [True, True, True, False]),
               (GreaterThanEqualTo, [True, True, True, False])]

    features = []
    for test in to_test:
        features.append(test[0](log_rating, 4.5))

    pandas_backend = PandasBackend(es, features)
    df = pandas_backend.calculate_all_features(instance_ids=[0, 1, 2, 3],
                                               time_last=None)

    for i, test in enumerate(to_test):
        v = df[features[i].get_name()].values.tolist()
        assert v == test[1]


def test_compare_of_transform(es):
    day = Day(es['log']['datetime'])
    to_test = [(Equals, [False, True]),
               (NotEquals, [True, False]),
               (LessThan, [True, False]),
               (LessThanEqualTo, [True, True]),
               (GreaterThan, [False, False]),
               (GreaterThanEqualTo, [False, True])]

    features = []
    for test in to_test:
        features.append(test[0](day, 10))

    pandas_backend = PandasBackend(es, features)
    df = pandas_backend.calculate_all_features(instance_ids=[0, 14],
                                               time_last=None)

    for i, test in enumerate(to_test):
        v = df[features[i].get_name()].values.tolist()
        assert v == test[1]


def test_compare_of_agg(es):
    count_logs = Count(es['log']['id'],
                       parent_entity=es['sessions'])

    to_test = [(Equals, [False, False, False, True]),
               (NotEquals, [True, True, True, False]),
               (LessThan, [False, False, True, False]),
               (LessThanEqualTo, [False, False, True, True]),
               (GreaterThan, [True, True, False, False]),
               (GreaterThanEqualTo, [True, True, False, True])]

    features = []
    for test in to_test:
        features.append(test[0](count_logs, 2))

    pandas_backend = PandasBackend(es, features)
    df = pandas_backend.calculate_all_features(instance_ids=[0, 1, 2, 3],
                                               time_last=None)

    for i, test in enumerate(to_test):
        v = df[features[i].get_name()].values.tolist()
        assert v == test[1]


def test_compare_all_nans(es):
    nan_feat = Mode(es['log']['product_id'], es['sessions'])
    compare = nan_feat == 'brown bag'
    # before all data
    time_last = pd.Timestamp('1/1/1993')
    pandas_backend = PandasBackend(es, [nan_feat, compare])
    df = pandas_backend.calculate_all_features(instance_ids=[0, 1, 2],
                                               time_last=time_last)
    assert df[nan_feat.get_name()].dropna().shape[0] == 0
    assert not df[compare.get_name()].any()


def test_arithmetic_of_val(es):
    to_test = [(Add, [2.0, 7.0, 12.0, 17.0], [2.0, 7.0, 12.0, 17.0]),
               (Subtract, [-2.0, 3.0, 8.0, 13.0], [2.0, -3.0, -8.0, -13.0]),
               (Multiply, [0, 10, 20, 30], [0, 10, 20, 30]),
               (Divide, [0, 2.5, 5, 7.5], [np.inf, 0.4, 0.2, 2 / 15.0],
                [np.nan, np.inf, np.inf, np.inf])]

    features = []
    logs = es['log']

    for test in to_test:
        features.append(test[0](logs['value'], 2))
        features.append(test[0](2, logs['value']))

    features.append(Divide(logs['value'], 0))

    pandas_backend = PandasBackend(es, features)
    df = pandas_backend.calculate_all_features(instance_ids=[0, 1, 2, 3],
                                               time_last=None)

    for i, test in enumerate(to_test):
        v = df[features[2 * i].get_name()].values.tolist()
        assert v == test[1]
        v = df[features[2 * i + 1].get_name()].values.tolist()
        assert v == test[2]

    test = to_test[-1][-1]
    v = df[features[-1].get_name()].values.tolist()
    assert (np.isnan(v[0]))
    assert v[1:] == test[1:]


def test_arithmetic_two_vals_fails(es):
    with pytest.raises(ValueError):
        Add(2, 2)


def test_arithmetic_of_identity(es):
    logs = es['log']

    to_test = [(Add, [0., 7., 14., 21.]),
               (Subtract, [0, 3, 6, 9]),
               (Multiply, [0, 10, 40, 90]),
               (Divide, [np.nan, 2.5, 2.5, 2.5])]

    features = []
    for test in to_test:
        features.append(test[0](logs['value'], logs['value_2']))

    pandas_backend = PandasBackend(es, features)
    df = pandas_backend.calculate_all_features(instance_ids=[0, 1, 2, 3],
                                               time_last=None)

    for i, test in enumerate(to_test[:-1]):
        v = df[features[i].get_name()].values.tolist()
        assert v == test[1]
    i, test = 3, to_test[-1]
    v = df[features[i].get_name()].values.tolist()
    assert (np.isnan(v[0]))
    assert v[1:] == test[1][1:]


def test_arithmetic_of_direct(es):
    rating = es['products']['rating']
    log_rating = DirectFeature(rating,
                               child_entity=es['log'])
    customer_age = es['customers']['age']
    session_age = DirectFeature(customer_age,
                                child_entity=es['sessions'])
    log_age = DirectFeature(session_age,
                            child_entity=es['log'])

    to_test = [(Add, [38, 37, 37.5, 37.5]),
               (Subtract, [28, 29, 28.5, 28.5]),
               (Multiply, [165, 132, 148.5, 148.5]),
               (Divide, [6.6, 8.25, 22. / 3, 22. / 3])]

    features = []
    for test in to_test:
        features.append(test[0](log_age, log_rating))

    pandas_backend = PandasBackend(es, features)
    df = pandas_backend.calculate_all_features(instance_ids=[0, 3, 5, 7],
                                               time_last=None)

    for i, test in enumerate(to_test):
        v = df[features[i].get_name()].values.tolist()
        assert v == test[1]


# P TODO: rewrite this  test
def test_arithmetic_of_transform(es):
    diff1 = Diff(IdentityFeature(es['log']['value']),
                 IdentityFeature(es['log']['product_id']))
    diff2 = Diff(IdentityFeature(es['log']['value_2']),
                 IdentityFeature(es['log']['product_id']))

    to_test = [(Add, [np.nan, 14., -7., 3.]),
               (Subtract, [np.nan, 6., -3., 1.]),
               (Multiply, [np.nan, 40., 10., 2.]),
               (Divide, [np.nan, 2.5, 2.5, 2.])]

    features = []
    for test in to_test:
        features.append(test[0](diff1, diff2))

    pandas_backend = PandasBackend(es, features)
    df = pandas_backend.calculate_all_features(instance_ids=[0, 2, 11, 13],
                                               time_last=None)
    for i, test in enumerate(to_test):
        v = df[features[i].get_name()].values.tolist()
        assert np.isnan(v.pop(0))
        assert np.isnan(test[1].pop(0))
        assert v == test[1]


def test_not_feature(es):
    likes_ice_cream = es['customers']['loves_ice_cream']
    not_feat = Not(likes_ice_cream)
    features = [not_feat]
    pandas_backend = PandasBackend(es, features)
    df = pandas_backend.calculate_all_features(instance_ids=[0, 1],
                                               time_last=None)
    v = df[not_feat.get_name()].values
    assert not v[0]
    assert v[1]


def test_arithmetic_of_agg(es):
    customer_id_feat = es['customers']['id']
    store_id_feat = es['stores']['id']
    count_customer = Count(customer_id_feat,
                           parent_entity=es['regions'])
    count_stores = Count(store_id_feat,
                         parent_entity=es['regions'])
    to_test = [(Add, [6, 2]),
               (Subtract, [0, -2]),
               (Multiply, [9, 0]),
               (Divide, [1, 0])]

    features = []
    for test in to_test:
        features.append(test[0](count_customer, count_stores))

    pandas_backend = PandasBackend(es, features)
    df = pandas_backend.calculate_all_features(
        instance_ids=['United States', 'Mexico'], time_last=None)

    for i, test in enumerate(to_test):
        v = df[features[i].get_name()].values.tolist()
        assert v == test[1]


# TODO latlong is a string in entityset. Asserts in test_latlong fail
# def latlong_unstringify(latlong):
#     lat = float(latlong.split(", ")[0].replace("(", ""))
#     lon = float(latlong.split(", ")[1].replace(")", ""))
#     return (lat, lon)


def test_latlong(es):
    log_latlong_feat = es['log']['latlong']
    latitude = Latitude(log_latlong_feat)
    longitude = Longitude(log_latlong_feat)
    features = [latitude, longitude]
    pandas_backend = PandasBackend(es, features)
    df = pandas_backend.calculate_all_features(instance_ids=range(15),
                                               time_last=None)
    latvalues = df[latitude.get_name()].values
    lonvalues = df[longitude.get_name()].values
    assert len(latvalues) == 15
    assert len(lonvalues) == 15
    real_lats = [0, 5, 10, 15, 20, 0, 1, 2, 3, 0, 0, 5, 0, 7, 14]
    real_lons = [0, 2, 4, 6, 8, 0, 1, 2, 3, 0, 0, 2, 0, 3, 6]
    for i, v, in enumerate(real_lats):
        assert v == latvalues[i]
    for i, v, in enumerate(real_lons):
        assert v == lonvalues[i]


def test_haversine(es):
    log_latlong_feat = es['log']['latlong']
    log_latlong_feat2 = es['log']['latlong2']
    haversine = Haversine(log_latlong_feat, log_latlong_feat2)
    features = [haversine]
    pandas_backend = PandasBackend(es, features)
    df = pandas_backend.calculate_all_features(instance_ids=range(15),
                                               time_last=None)
    values = df[haversine.get_name()].values
    real = [0., 524.15585776, 1043.00845747, 1551.12130243,
            2042.79840241, 0., 137.86000883, 275.59396684,
            413.07563177, 0., 0., 524.15585776,
            0., 739.93819145, 1464.27975511]
    assert len(values) == 15
    for i, v in enumerate(real):
        assert v - values[i] < .0001


def test_cum_sum(es):
    log_value_feat = es['log']['value']
    cum_sum = CumSum(log_value_feat, es['log']['session_id'])
    features = [cum_sum]
    pandas_backend = PandasBackend(es, features)
    df = pandas_backend.calculate_all_features(instance_ids=range(15),
                                               time_last=None)
    cvalues = df[cum_sum.get_name()].values
    assert len(cvalues) == 15
    cum_sum_values = [0, 5, 15, 30, 50, 0, 1, 3, 6, 0, 0, 5, 0, 7, 21]
    for i, v in enumerate(cum_sum_values):
        assert v == cvalues[i]


def test_cum_min(es):
    log_value_feat = es['log']['value']
    cum_min = CumMin(log_value_feat, es['log']['session_id'])
    features = [cum_min]
    pandas_backend = PandasBackend(es, features)
    df = pandas_backend.calculate_all_features(instance_ids=range(15),
                                               time_last=None)
    cvalues = df[cum_min.get_name()].values
    assert len(cvalues) == 15
    cum_min_values = [0, 0, 0, 0, 0, 0, 0, 0, 0, 0, 0, 0, 0, 0, 0]
    for i, v in enumerate(cum_min_values):
        assert v == cvalues[i]


def test_cum_max(es):
    log_value_feat = es['log']['value']
    cum_max = CumMax(log_value_feat, es['log']['session_id'])
    features = [cum_max]
    pandas_backend = PandasBackend(es, features)
    df = pandas_backend.calculate_all_features(instance_ids=range(15),
                                               time_last=None)
    cvalues = df[cum_max.get_name()].values
    assert len(cvalues) == 15
    cum_max_values = [0, 5, 10, 15, 20, 0, 1, 2, 3, 0, 0, 5, 0, 7, 14]
    for i, v in enumerate(cum_max_values):
        assert v == cvalues[i]


def test_cum_sum_use_previous(es):
    log_value_feat = es['log']['value']
    cum_sum = CumSum(log_value_feat, es['log']['session_id'],
                     use_previous=Timedelta(3, 'observations',
                                            entity=es['log']))
    features = [cum_sum]
    pandas_backend = PandasBackend(es, features)
    df = pandas_backend.calculate_all_features(instance_ids=range(15),
                                               time_last=None)
    cvalues = df[cum_sum.get_name()].values
    assert len(cvalues) == 15
    cum_sum_values = [0, 5, 15, 30, 45, 0, 1, 3, 6, 0, 0, 5, 0, 7, 21]
    for i, v in enumerate(cum_sum_values):
        assert v == cvalues[i]


def test_cum_sum_use_previous_integer_time(int_es):
    es = int_es

    log_value_feat = es['log']['value']
    with pytest.raises(AssertionError):
        CumSum(log_value_feat, es['log']['session_id'],
               use_previous=Timedelta(3, 'm'))

    cum_sum = CumSum(log_value_feat, es['log']['session_id'],
                     use_previous=Timedelta(3, 'observations',
                                            entity=es['log']))
    features = [cum_sum]
    pandas_backend = PandasBackend(es, features)
    df = pandas_backend.calculate_all_features(instance_ids=range(15),
                                               time_last=None)
    cvalues = df[cum_sum.get_name()].values
    assert len(cvalues) == 15
    cum_sum_values = [0, 5, 15, 30, 45, 0, 1, 3, 6, 0, 0, 5, 0, 7, 21]
    for i, v in enumerate(cum_sum_values):
        assert v == cvalues[i]


def test_cum_sum_where(es):
    log_value_feat = es['log']['value']
    compare_feat = GreaterThan(log_value_feat, 3)
    dfeat = Feature(es['sessions']['customer_id'], es['log'])
    cum_sum = CumSum(log_value_feat, dfeat,
                     where=compare_feat)
    features = [cum_sum]
    pandas_backend = PandasBackend(es, features)
    df = pandas_backend.calculate_all_features(instance_ids=range(15),
                                               time_last=None)
    cvalues = df[cum_sum.get_name()].values
    assert len(cvalues) == 15
    cum_sum_values = [0, 5, 15, 30, 50, 50, 50, 50, 50, 50,
                      0, 5, 5, 12, 26]
    for i, v in enumerate(cum_sum_values):
        if not np.isnan(v):
            assert v == cvalues[i]
        else:
            assert (np.isnan(cvalues[i]))


def test_cum_sum_use_previous_and_where(es):
    log_value_feat = es['log']['value']
    compare_feat = GreaterThan(log_value_feat, 3)
    # todo should this be cummean?
    dfeat = Feature(es['sessions']['customer_id'], es['log'])
    cum_sum = CumSum(log_value_feat, dfeat,
                     where=compare_feat,
                     use_previous=Timedelta(3, 'observations',
                                            entity=es['log']))
    features = [cum_sum]
    pandas_backend = PandasBackend(es, features)
    df = pandas_backend.calculate_all_features(instance_ids=range(15),
                                               time_last=None)

    cum_sum_values = [0, 5, 15, 30, 45, 45, 45, 45, 45, 45,
                      0, 5, 5, 12, 26]
    cvalues = df[cum_sum.get_name()].values
    assert len(cvalues) == 15
    for i, v in enumerate(cum_sum_values):
        assert v == cvalues[i]


def test_cum_sum_group_on_nan(es):
    log_value_feat = es['log']['value']
    es['log'].df['product_id'] = (['coke zero'] * 3 + ['car'] * 2 +
                                  ['toothpaste'] * 3 + ['brown bag'] * 2 +
                                  ['shoes'] +
                                  [np.nan] * 4 +
                                  ['coke_zero'] * 2)
    cum_sum = CumSum(log_value_feat, es['log']['product_id'])
    features = [cum_sum]
    pandas_backend = PandasBackend(es, features)
    df = pandas_backend.calculate_all_features(instance_ids=range(15),
                                               time_last=None)
    cvalues = df[cum_sum.get_name()].values
    assert len(cvalues) == 15
    cum_sum_values = [0, 5, 15,
                      15, 35,
                      0, 1, 3,
                      3, 3,
                      0,
                      np.nan, np.nan, np.nan, np.nan]
    for i, v in enumerate(cum_sum_values):
        if np.isnan(v):
            assert (np.isnan(cvalues[i]))
        else:
            assert v == cvalues[i]


def test_cum_sum_use_previous_group_on_nan(es):
    # TODO: Figure out how to test where `df`
    # in pd_rolling get_function() has multiindex
    log_value_feat = es['log']['value']
    es['log'].df['product_id'] = (['coke zero'] * 3 + ['car'] * 2 +
                                  ['toothpaste'] * 3 + ['brown bag'] * 2 +
                                  ['shoes'] +
                                  [np.nan] * 4 +
                                  ['coke_zero'] * 2)
    cum_sum = CumSum(log_value_feat,
                     es['log']['product_id'],
                     es["log"]["datetime"],
                     use_previous=Timedelta(40, 'seconds'))
    features = [cum_sum]
    pandas_backend = PandasBackend(es, features)
    df = pandas_backend.calculate_all_features(instance_ids=range(15),
                                               time_last=None)
    cvalues = df[cum_sum.get_name()].values
    assert len(cvalues) == 15
    cum_sum_values = [0, 5, 15,
                      15, 35,
                      0, 1, 3,
                      3, 0,
                      0,
                      np.nan, np.nan, np.nan, np.nan]
    for i, v in enumerate(cum_sum_values):
        if np.isnan(v):
            assert (np.isnan(cvalues[i]))
        else:
            assert v == cvalues[i]


def test_cum_sum_use_previous_and_where_absolute(es):
    log_value_feat = es['log']['value']
    compare_feat = GreaterThan(log_value_feat, 3)
    dfeat = Feature(es['sessions']['customer_id'], es['log'])
    cum_sum = CumSum(log_value_feat, dfeat, es["log"]["datetime"],
                     where=compare_feat,
                     use_previous=Timedelta(40, 'seconds'))
    features = [cum_sum]
    pandas_backend = PandasBackend(es, features)
    df = pandas_backend.calculate_all_features(instance_ids=range(15),
                                               time_last=None)

    cum_sum_values = [0, 5, 15, 30, 50, 0, 0, 0, 0, 0,
                      0, 5, 0, 7, 21]
    cvalues = df[cum_sum.get_name()].values
    assert len(cvalues) == 15
    for i, v in enumerate(cum_sum_values):
        assert v == cvalues[i]


def test_cum_mean(es):
    log_value_feat = es['log']['value']
    cum_mean = CumMean(log_value_feat, es['log']['session_id'])
    features = [cum_mean]
    pandas_backend = PandasBackend(es, features)
    df = pandas_backend.calculate_all_features(instance_ids=range(15),
                                               time_last=None)
    cvalues = df[cum_mean.get_name()].values
    assert len(cvalues) == 15
    cum_mean_values = [0, 2.5, 5, 7.5, 10, 0, .5, 1, 1.5, 0, 0, 2.5, 0, 3.5, 7]
    for i, v in enumerate(cum_mean_values):
        assert v == cvalues[i]


def test_cum_mean_use_previous(es):
    log_value_feat = es['log']['value']
    cum_mean = CumMean(log_value_feat, es['log']['session_id'],
                       use_previous=Timedelta(3, 'observations',
                                              entity=es['log']))
    features = [cum_mean]
    pandas_backend = PandasBackend(es, features)
    df = pandas_backend.calculate_all_features(instance_ids=range(15),
                                               time_last=None)
    cvalues = df[cum_mean.get_name()].values
    assert len(cvalues) == 15
    cum_mean_values = [0, 2.5, 5, 10, 15, 0, .5, 1, 2, 0, 0, 2.5, 0, 3.5, 7]
    for i, v in enumerate(cum_mean_values):
        assert v == cvalues[i]


def test_cum_mean_where(es):
    log_value_feat = es['log']['value']
    compare_feat = GreaterThan(log_value_feat, 3)
    dfeat = Feature(es['sessions']['customer_id'], es['log'])
    cum_mean = CumMean(log_value_feat, dfeat,
                       where=compare_feat)
    features = [cum_mean]
    pandas_backend = PandasBackend(es, features)
    df = pandas_backend.calculate_all_features(instance_ids=range(15),
                                               time_last=None)
    cvalues = df[cum_mean.get_name()].values
    assert len(cvalues) == 15
    cum_mean_values = [0, 5, 7.5, 10, 12.5, 12.5, 12.5, 12.5, 12.5, 12.5,
                       0, 5, 5, 6, 26. / 3]

    for i, v in enumerate(cum_mean_values):
        if not np.isnan(v):
            assert v == cvalues[i]
        else:
            assert (np.isnan(cvalues[i]))


def test_cum_mean_use_previous_and_where(es):
    log_value_feat = es['log']['value']
    compare_feat = GreaterThan(log_value_feat, 3)
    # todo should this be cummean?
    dfeat = Feature(es['sessions']['customer_id'], es['log'])
    cum_mean = CumMean(log_value_feat, dfeat,
                       where=compare_feat,
                       use_previous=Timedelta(2, 'observations',
                                              entity=es['log']))
    features = [cum_mean]
    pandas_backend = PandasBackend(es, features)
    df = pandas_backend.calculate_all_features(instance_ids=range(15),
                                               time_last=None)

    cum_mean_values = [0, 5, 7.5, 12.5, 17.5, 17.5, 17.5, 17.5, 17.5, 17.5,
                       0, 5, 5, 6, 10.5]
    cvalues = df[cum_mean.get_name()].values
    assert len(cvalues) == 15
    for i, v in enumerate(cum_mean_values):
        assert v == cvalues[i]


def test_cum_count(es):
    log_id_feat = es['log']['id']
    cum_count = CumCount(log_id_feat, es['log']['session_id'])
    features = [cum_count]
    pandas_backend = PandasBackend(es, features)
    df = pandas_backend.calculate_all_features(instance_ids=range(15),
                                               time_last=None)
    cvalues = df[cum_count.get_name()].values
    assert len(cvalues) == 15
    cum_count_values = [1, 2, 3, 4, 5, 1, 2, 3, 4, 1, 1, 2, 1, 2, 3]
    for i, v in enumerate(cum_count_values):
        assert v == cvalues[i]


def test_text_primitives(es):
    words = NumWords(es['log']['comments'])
    chars = NumCharacters(es['log']['comments'])

    features = [words, chars]
    pandas_backend = PandasBackend(es, features)
    df = pandas_backend.calculate_all_features(instance_ids=range(15),
                                               time_last=None)

    word_counts = [514, 3, 3, 644, 1268, 1269, 177, 172, 79,
                   240, 1239, 3, 3, 3, 3]
    char_counts = [3392, 10, 10, 4116, 7961, 7580, 992, 957,
                   437, 1325, 6322, 10, 10, 10, 10]
    word_values = df[words.get_name()].values
    char_values = df[chars.get_name()].values
    assert len(word_values) == 15
    for i, v in enumerate(word_values):
        assert v == word_counts[i]
    for i, v in enumerate(char_values):
        assert v == char_counts[i]


def test_overrides(es):
    value = Feature(es['log']['value'])
    value2 = Feature(es['log']['value_2'])

    feats = [Add, Subtract, Multiply, Divide]
    compare_ops = [GreaterThan, LessThan, Equals, NotEquals,
                   GreaterThanEqualTo, LessThanEqualTo]
    assert Negate(value).hash() == (-value).hash()

    compares = [(value, value),
                (value, value2),
                (value2, 2)]
    overrides = [
        value + value,
        value - value,
        value * value,
        value / value,
        value > value,
        value < value,
        value == value,
        value != value,
        value >= value,
        value <= value,

        value + value2,
        value - value2,
        value * value2,
        value / value2,
        value > value2,
        value < value2,
        value == value2,
        value != value2,
        value >= value2,
        value <= value2,

        value2 + 2,
        value2 - 2,
        value2 * 2,
        value2 / 2,
        value2 > 2,
        value2 < 2,
        value2 == 2,
        value2 != 2,
        value2 >= 2,
        value2 <= 2,
    ]

    i = 0
    for left, right in compares:
        for feat in feats:
            f = feat(left, right)
            o = overrides[i]
            assert o.hash() == f.hash()
            i += 1

        for compare_op in compare_ops:
            f = compare_op(left, right)
            o = overrides[i]
            assert o.hash() == f.hash()
            i += 1

    our_reverse_overrides = [
        2 + value2,
        2 - value2,
        2 * value2,
        2 / value2]
    i = 0
    for feat in feats:
        if feat != Mod:
            f = feat(2, value2)
            o = our_reverse_overrides[i]
            assert o.hash() == f.hash()
            i += 1

    python_reverse_overrides = [
        2 < value2,
        2 > value2,
        2 == value2,
        2 != value2,
        2 <= value2,
        2 >= value2]
    i = 0
    for compare_op in compare_ops:
        f = compare_op(value2, 2)
        o = python_reverse_overrides[i]
        assert o.hash() == f.hash()
        i += 1


def test_override_boolean(es):
    count = Count(es['log']['value'], es['sessions'])
    count_lo = GreaterThan(count, 1)
    count_hi = LessThan(count, 10)

    to_test = [[True, True, True],
               [True, True, False],
               [False, False, True]]

    features = []
    features.append(count_lo.OR(count_hi))
    features.append(count_lo.AND(count_hi))
    features.append(~(count_lo.AND(count_hi)))

    pandas_backend = PandasBackend(es, features)
    df = pandas_backend.calculate_all_features(instance_ids=[0, 1, 2],
                                               time_last=None)
    for i, test in enumerate(to_test):
        v = df[features[i].get_name()].values.tolist()
        assert v == test


def test_override_cmp_from_variable(es):
    count_lo = IdentityFeature(es['log']['value']) > 1

    to_test = [False, True, True]

    features = [count_lo]

    pandas_backend = PandasBackend(es, features)
    df = pandas_backend.calculate_all_features(instance_ids=[0, 1, 2],
                                               time_last=None)
    v = df[count_lo.get_name()].values.tolist()
    for i, test in enumerate(to_test):
        assert v[i] == test


def test_override_cmp(es):
    count = Count(es['log']['value'], es['sessions'])
    _sum = Sum(es['log']['value'], es['sessions'])
    gt_lo = count > 1
    gt_other = count > _sum
    ge_lo = count >= 1
    ge_other = count >= _sum
    lt_hi = count < 10
    lt_other = count < _sum
    le_hi = count <= 10
    le_other = count <= _sum
    ne_lo = count != 1
    ne_other = count != _sum

    to_test = [[True, True, False],
               [False, False, True],
               [True, True, True],
               [False, False, True],
               [True, True, True],
               [True, True, False],
               [True, True, True],
               [True, True, False]]
    features = [gt_lo, gt_other, ge_lo, ge_other, lt_hi,
                lt_other, le_hi, le_other, ne_lo, ne_other]
    pandas_backend = PandasBackend(es, features)
    df = pandas_backend.calculate_all_features(instance_ids=[0, 1, 2],
                                               time_last=None)
    for i, test in enumerate(to_test):
        v = df[features[i].get_name()].values.tolist()
        assert v == test


def test_isin_feat(es):
    isin = IsIn(es['log']['product_id'],
                list_of_outputs=["toothpaste", "coke zero"])
    features = [isin]
    pandas_backend = PandasBackend(es, features)
    df = pandas_backend.calculate_all_features(range(8), None)
    true = [True, True, True, False, False, True, True, True]
    v = df[isin.get_name()].values.tolist()
    assert true == v


def test_isin_feat_other_syntax(es):
    isin = Feature(es['log']['product_id']).isin(["toothpaste", "coke zero"])
    features = [isin]
    pandas_backend = PandasBackend(es, features)
    df = pandas_backend.calculate_all_features(range(8), None)
    true = [True, True, True, False, False, True, True, True]
    v = df[isin.get_name()].values.tolist()
    assert true == v


def test_isin_feat_other_syntax_int(es):
    isin = Feature(es['log']['value']).isin([5, 10])
    features = [isin]
    pandas_backend = PandasBackend(es, features)
    df = pandas_backend.calculate_all_features(range(8), None)
    true = [False, True, True, False, False, False, False, False]
    v = df[isin.get_name()].values.tolist()
    assert true == v


def test_isin_feat_custom(es):
    def pd_is_in(array, list_of_outputs=None):
        if list_of_outputs is None:
            list_of_outputs = []
        return pd.Series(array).isin(list_of_outputs)

    def isin_generate_name(self):
        return u"%s.isin(%s)" % (self.base_features[0].get_name(),
                                 str(self.kwargs['list_of_outputs']))

    IsIn = make_trans_primitive(
        pd_is_in,
        [Variable],
        Boolean,
        name="is_in",
        description="For each value of the base feature, checks whether it is "
        "in a list that is provided.",
        cls_attributes={"generate_name": isin_generate_name})

    isin = IsIn(es['log']['product_id'],
                list_of_outputs=["toothpaste", "coke zero"])
    features = [isin]
    pandas_backend = PandasBackend(es, features)
    df = pandas_backend.calculate_all_features(range(8), None)
    true = [True, True, True, False, False, True, True, True]
    v = df[isin.get_name()].values.tolist()
    assert true == v

    isin = Feature(es['log']['product_id']).isin(["toothpaste", "coke zero"])
    features = [isin]
    pandas_backend = PandasBackend(es, features)
    df = pandas_backend.calculate_all_features(range(8), None)
    true = [True, True, True, False, False, True, True, True]
    v = df[isin.get_name()].values.tolist()
    assert true == v

    isin = Feature(es['log']['value']).isin([5, 10])
    features = [isin]
    pandas_backend = PandasBackend(es, features)
    df = pandas_backend.calculate_all_features(range(8), None)
    true = [False, True, True, False, False, False, False, False]
    v = df[isin.get_name()].values.tolist()
    assert true == v


def test_isnull_feat(es):
    value = IdentityFeature(es['log']['value'])
    diff = Diff(value, es['log']['session_id'])
    isnull = IsNull(diff)
    features = [isnull]
    pandas_backend = PandasBackend(es, features)
    df = pandas_backend.calculate_all_features(range(15), None)
    # correct_vals_diff = [
    #     np.nan, 5, 5, 5, 5, np.nan, 1, 1, 1, np.nan, np.nan, 5, np.nan, 7, 7]
    correct_vals = [True, False, False, False, False, True, False, False,
                    False, True, True, False, True, False, False]
    values = df[isnull.get_name()].values.tolist()
    assert correct_vals == values


def test_init_and_name(es):
    from featuretools import calculate_feature_matrix
    log = es['log']
    features = [Feature(v) for v in log.variables] +\
        [GreaterThan(Feature(es["products"]["rating"], es["log"]), 2.5)]
    # Add Timedelta feature
    features.append(pd.Timestamp.now() - Feature(log['datetime']))
    for transform_prim in get_transform_primitives().values():
        # use the input_types matching function from DFS
        input_types = transform_prim.input_types
        if type(input_types[0]) == list:
            matching_inputs = match(input_types[0], features)
        else:
            matching_inputs = match(input_types, features)
        if len(matching_inputs) == 0:
            raise Exception(
                "Transform Primitive %s not tested" % transform_prim.name)
        for s in matching_inputs:
            instance = transform_prim(*s)

            # try to get name and calculate
            instance.get_name()
<<<<<<< HEAD
=======
            calculate_feature_matrix([instance], entityset=es).head(5)
>>>>>>> 14ceddef


def test_percentile(es):
    v = Feature(es['log']['value'])
    p = Percentile(v)
    pandas_backend = PandasBackend(es, [p])
    df = pandas_backend.calculate_all_features(range(10, 17), None)
    true = es['log'].df[v.get_name()].rank(pct=True)
    true = true.loc[range(10, 17)]
    for t, a in zip(true.values, df[p.get_name()].values):
        assert (pd.isnull(t) and pd.isnull(a)) or t == a


def test_dependent_percentile(es):
    v = Feature(es['log']['value'])
    p = Percentile(v)
    p2 = Percentile(p - 1)
    pandas_backend = PandasBackend(es, [p, p2])
    df = pandas_backend.calculate_all_features(range(10, 17), None)
    true = es['log'].df[v.get_name()].rank(pct=True)
    true = true.loc[range(10, 17)]
    for t, a in zip(true.values, df[p.get_name()].values):
        assert (pd.isnull(t) and pd.isnull(a)) or t == a


def test_agg_percentile(es):
    v = Feature(es['log']['value'])
    p = Percentile(v)
    agg = Sum(p, es['sessions'])
    pandas_backend = PandasBackend(es, [agg])
    df = pandas_backend.calculate_all_features([0, 1], None)

    log_vals = es['log'].df[[v.get_name(), 'session_id']]
    log_vals['percentile'] = log_vals[v.get_name()].rank(pct=True)
    true_p = log_vals.groupby('session_id')['percentile'].sum()[[0, 1]]
    for t, a in zip(true_p.values, df[agg.get_name()].values):
        assert (pd.isnull(t) and pd.isnull(a)) or t == a


def test_percentile_agg_percentile(es):
    v = Feature(es['log']['value'])
    p = Percentile(v)
    agg = Sum(p, es['sessions'])
    pagg = Percentile(agg)
    pandas_backend = PandasBackend(es, [pagg])
    df = pandas_backend.calculate_all_features([0, 1], None)

    log_vals = es['log'].df[[v.get_name(), 'session_id']]
    log_vals['percentile'] = log_vals[v.get_name()].rank(pct=True)
    true_p = log_vals.groupby('session_id')['percentile'].sum().fillna(0)
    true_p = true_p.rank(pct=True)[[0, 1]]

    for t, a in zip(true_p.values, df[pagg.get_name()].values):
        assert (pd.isnull(t) and pd.isnull(a)) or t == a


def test_percentile_agg(es):
    v = Feature(es['log']['value'])
    agg = Sum(v, es['sessions'])
    pagg = Percentile(agg)
    pandas_backend = PandasBackend(es, [pagg])
    df = pandas_backend.calculate_all_features([0, 1], None)

    log_vals = es['log'].df[[v.get_name(), 'session_id']]
    true_p = log_vals.groupby('session_id')[v.get_name()].sum().fillna(0)
    true_p = true_p.rank(pct=True)[[0, 1]]

    for t, a in zip(true_p.values, df[pagg.get_name()].values):
        assert (pd.isnull(t) and pd.isnull(a)) or t == a


def test_direct_percentile(es):
    v = Feature(es['customers']['age'])
    p = Percentile(v)
    d = Feature(p, es['sessions'])
    pandas_backend = PandasBackend(es, [d])
    df = pandas_backend.calculate_all_features([0, 1], None)

    cust_vals = es['customers'].df[[v.get_name()]]
    cust_vals['percentile'] = cust_vals[v.get_name()].rank(pct=True)
    true_p = cust_vals['percentile'].loc[[0, 0]]
    for t, a in zip(true_p.values, df[d.get_name()].values):
        assert (pd.isnull(t) and pd.isnull(a)) or t == a


def test_direct_agg_percentile(es):
    v = Feature(es['log']['value'])
    p = Percentile(v)
    agg = Sum(p, es['customers'])
    d = Feature(agg, es['sessions'])
    pandas_backend = PandasBackend(es, [d])
    df = pandas_backend.calculate_all_features([0, 1], None)

    log_vals = es['log'].df[[v.get_name(), 'session_id']]
    log_vals['percentile'] = log_vals[v.get_name()].rank(pct=True)
    log_vals['customer_id'] = [0] * 10 + [1] * 5 + [2] * 2
    true_p = log_vals.groupby('customer_id')['percentile'].sum().fillna(0)
    true_p = true_p[[0, 0]]
    for t, a in zip(true_p.values, df[d.get_name()].values):
        assert (pd.isnull(t) and pd.isnull(a)) or round(t, 3) == round(a, 3)


def test_percentile_with_cutoff(es):
    v = Feature(es['log']['value'])
    p = Percentile(v)
    pandas_backend = PandasBackend(es, [p])
    df = pandas_backend.calculate_all_features(
        [2], pd.Timestamp('2011/04/09 10:30:13'))
    assert df[p.get_name()].tolist()[0] == 1.0


def test_two_kinds_of_dependents(es):
    v = Feature(es['log']['value'])
    product = Feature(es['log']['product_id'])
    agg = Sum(v, es['customers'], where=product == 'coke zero')
    p = Percentile(agg)
    g = Absolute(agg)
    agg2 = Sum(v, es['sessions'], where=product == 'coke zero')
    # Adding this feature in tests line 218 in pandas_backend
    # where we remove columns in result_frame that already exist
    # in the output entity_frames in preparation for pd.concat
    # In a prior version, this failed because we changed the result_frame
    # variable itself, rather than making a new variable _result_frame.
    # When len(output_frames) > 1, the second iteration won't have
    # all the necessary columns because they were removed in the first
    agg3 = Sum(agg2, es['customers'])
    pandas_backend = PandasBackend(es, [p, g, agg3])
    df = pandas_backend.calculate_all_features([0, 1], None)
    assert df[p.get_name()].tolist() == [0.5, 1.0]
    assert df[g.get_name()].tolist() == [15, 26]


# P TODO: reimplement like
# def test_like_feat(es):
#     like = Like(es['log']['product_id'], "coke")
#     features = [like]
#     pandas_backend = PandasBackend(es, features)
#     df = pandas_backend.calculate_all_features(range(5), None)
#     true = [True, True, True, False, False]
#     v = df[like.get_name()].values.tolist()
#     assert true == v


# P TODO: reimplement like
# def test_like_feat_other_syntax(es):
#     like = Feature(es['log']['product_id']).LIKE("coke")
#     features = [like]
#     pandas_backend = PandasBackend(es, features)
#     df = pandas_backend.calculate_all_features(range(5), None)
#     true = [True, True, True, False, False]
#     v = df[like.get_name()].values.tolist()
#     assert true == v


def test_make_transform_restricts_time_keyword():
    make_trans_primitive(
        lambda x, time=False: x,
        [Datetime],
        Numeric,
        name="AllowedPrimitive",
        description="This primitive should be accepted",
        uses_calc_time=True)

    with pytest.raises(ValueError):
        make_trans_primitive(
            lambda x, time=False: x,
            [Datetime],
            Numeric,
            name="BadPrimitive",
            description="This primitive should error")


def test_make_transform_restricts_time_arg():
    make_trans_primitive(
        lambda time: time,
        [Datetime],
        Numeric,
        name="AllowedPrimitive",
        description="This primitive should be accepted",
        uses_calc_time=True)

    with pytest.raises(ValueError):
        make_trans_primitive(
            lambda time: time,
            [Datetime],
            Numeric,
            name="BadPrimitive",
            description="This primitive should erorr")


def test_make_transform_sets_kwargs_correctly(es):
    def pd_is_in(array, list_of_outputs=None):
        if list_of_outputs is None:
            list_of_outputs = []
        return pd.Series(array).isin(list_of_outputs)

    def isin_generate_name(self):
        return u"%s.isin(%s)" % (self.base_features[0].get_name(),
                                 str(self.kwargs['list_of_outputs']))

    IsIn = make_trans_primitive(
        pd_is_in,
        [Variable],
        Boolean,
        name="is_in",
        description="For each value of the base feature, checks whether it is "
        "in a list that is provided.",
        cls_attributes={"generate_name": isin_generate_name})

    isin_1_list = ["toothpaste", "coke_zero"]
    isin_1_base_f = Feature(es['log']['product_id'])
    isin_1 = IsIn(isin_1_base_f, list_of_outputs=isin_1_list)
    isin_2_list = ["coke_zero"]
    isin_2_base_f = Feature(es['log']['session_id'])
    isin_2 = IsIn(isin_2_base_f, list_of_outputs=isin_2_list)
    assert isin_1_base_f == isin_1.base_features[0]
    assert isin_1_list == isin_1.kwargs['list_of_outputs']
    assert isin_2_base_f == isin_2.base_features[0]
    assert isin_2_list == isin_2.kwargs['list_of_outputs']<|MERGE_RESOLUTION|>--- conflicted
+++ resolved
@@ -995,10 +995,7 @@
 
             # try to get name and calculate
             instance.get_name()
-<<<<<<< HEAD
-=======
             calculate_feature_matrix([instance], entityset=es).head(5)
->>>>>>> 14ceddef
 
 
 def test_percentile(es):
