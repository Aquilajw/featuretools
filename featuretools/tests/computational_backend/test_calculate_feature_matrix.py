--- conflicted
+++ resolved
@@ -278,14 +278,9 @@
     }
     df = pd.DataFrame(row)
     df.index = range(3, 4)
-<<<<<<< HEAD
-    df = entityset['customers'].df.append(df)
+    df = entityset['customers'].df.append(df, sort=False)
     entityset['customers'].update_data(df=df,
                                        recalculate_last_time_indexes=False)
-=======
-    df = entityset['customers'].df.append(df, sort=False)
-    entityset['customers'].update_data(df)
->>>>>>> 608ffcc9
     entityset.add_last_time_indexes()
 
     property_feature = Count(entityset['log']['id'], entityset['customers'])
