<<<<<<< HEAD
=======
# -*- coding: utf-8 -*-

>>>>>>> 488c60f4
import copy
import os
import shutil
from builtins import range
from datetime import datetime

import numpy as np
import pandas as pd
import pytest

from ..testing_utils import make_ecommerce_entityset

<<<<<<< HEAD
import featuretools as ft
from featuretools import variable_types
from featuretools.entityset import EntitySet
=======
from featuretools import variable_types
from featuretools.entityset import EntitySet, Relationship
>>>>>>> 488c60f4
from featuretools.tests import integration_data


@pytest.fixture()
def entityset():
    return make_ecommerce_entityset()


<<<<<<< HEAD
@pytest.fixture
def entity(entityset):
    return entityset['log']

=======
def test_cannot_readd_relationships_that_already_exists(entityset):
    before_len = len(entityset.relationships)
    entityset.add_relationship(entityset.relationships[0])
    after_len = len(entityset.relationships)
    assert before_len == after_len


def test_add_relationships_convert_type(entityset):
    for r in entityset.relationships:
        parent_e = entityset[r.parent_entity.id]
        child_e = entityset[r.child_entity.id]
        assert type(r.parent_variable) == variable_types.Index
        assert type(r.child_variable) == variable_types.Id
        assert parent_e.df[r.parent_variable.id].dtype == child_e.df[r.child_variable.id].dtype
>>>>>>> 488c60f4

def test_query_by_id(entityset):
    df = entityset['log'].query_by_values(instance_vals=[0])
    assert df['id'].values[0] == 0

<<<<<<< HEAD

def test_query_by_id_with_sort(entityset):
    df = entityset['log'].query_by_values(
        instance_vals=[2, 1, 3],
        return_sorted=True)
    assert df['id'].values.tolist() == [2, 1, 3]


def test_query_by_id_with_time(entityset):
    df = entityset['log'].query_by_values(
        instance_vals=[0, 1, 2, 3, 4],
        time_last=datetime(2011, 4, 9, 10, 30, 2 * 6))

    assert df['id'].get_values().tolist() == [0, 1, 2]
=======
def test_add_relationship_errors_on_dtype_mismatch(entityset):
    log_2_df = entityset['log'].df.copy()
    log_variable_types = {
        'id': variable_types.Categorical,
        'session_id': variable_types.Id,
        'product_id': variable_types.Id,
        'datetime': variable_types.Datetime,
        'value': variable_types.Numeric,
        'value_2': variable_types.Numeric,
        'latlong': variable_types.LatLong,
        'latlong2': variable_types.LatLong,
        'value_many_nans': variable_types.Numeric,
        'priority_level': variable_types.Ordinal,
        'purchased': variable_types.Boolean,
        'comments': variable_types.Text
    }
    entityset.entity_from_dataframe(entity_id='log2',
                                    dataframe=log_2_df,
                                    index='id',
                                    variable_types=log_variable_types,
                                    time_index='datetime',
                                    encoding='utf-8')
    with pytest.raises(ValueError):
        mismatch = Relationship(entityset[u'régions']['id'], entityset['log2']['session_id'])
        entityset.add_relationship(mismatch)

    with pytest.raises(ValueError):
        mismatch = Relationship(entityset[u'régions']['id'], entityset['log2']['session_id'])
        entityset.add_relationship(mismatch)


def test_query_by_id(entityset):
    df = entityset['log'].query_by_values(instance_vals=[0])
    assert df['id'].values[0] == 0


def test_query_by_id_with_sort(entityset):
    df = entityset['log'].query_by_values(
        instance_vals=[2, 1, 3],
        return_sorted=True)
    assert df['id'].values.tolist() == [2, 1, 3]

>>>>>>> 488c60f4

def test_query_by_id_with_time(entityset):
    df = entityset['log'].query_by_values(
        instance_vals=[0, 1, 2, 3, 4],
        time_last=datetime(2011, 4, 9, 10, 30, 2 * 6))

<<<<<<< HEAD
def test_query_by_variable_with_time(entityset):
    df = entityset['log'].query_by_values(
        instance_vals=[0, 1, 2], variable_id='session_id',
        time_last=datetime(2011, 4, 9, 10, 50, 0))
=======
    assert df['id'].get_values().tolist() == [0, 1, 2]
>>>>>>> 488c60f4

    true_values = [
        i * 5 for i in range(5)] + [i * 1 for i in range(4)] + [0]
    assert df['id'].get_values().tolist() == list(range(10))
    assert df['value'].get_values().tolist() == true_values

<<<<<<< HEAD

def test_query_by_variable_with_training_window(entityset):
    df = entityset['log'].query_by_values(
        instance_vals=[0, 1, 2], variable_id='session_id',
        time_last=datetime(2011, 4, 9, 10, 50, 0),
        training_window='15m')

    assert df['id'].get_values().tolist() == [9]
    assert df['value'].get_values().tolist() == [0]


def test_query_by_indexed_variable(entityset):
    df = entityset['log'].query_by_values(
        instance_vals=['taco clock'],
        variable_id='product_id')

    assert df['id'].get_values().tolist() == [15, 16]


def test_query_by_non_unique_sort_raises(entityset):
    with pytest.raises(ValueError):
        entityset['log'].query_by_values(
            instance_vals=[0, 2, 1],
            variable_id='session_id', return_sorted=True)
=======
def test_get_forward_entities_deep(entityset):
    entities = entityset.get_forward_entities('log', 'deep')
    assert entities == set(['sessions', 'customers', 'products', u'régions', 'cohorts'])


def test_query_by_variable_with_time(entityset):
    df = entityset['log'].query_by_values(
        instance_vals=[0, 1, 2], variable_id='session_id',
        time_last=datetime(2011, 4, 9, 10, 50, 0))

    true_values = [
        i * 5 for i in range(5)] + [i * 1 for i in range(4)] + [0]
    assert df['id'].get_values().tolist() == list(range(10))
    assert df['value'].get_values().tolist() == true_values


def test_query_by_variable_with_training_window(entityset):
    df = entityset['log'].query_by_values(
        instance_vals=[0, 1, 2], variable_id='session_id',
        time_last=datetime(2011, 4, 9, 10, 50, 0),
        training_window='15m')

    assert df['id'].get_values().tolist() == [9]
    assert df['value'].get_values().tolist() == [0]

>>>>>>> 488c60f4

def test_query_by_indexed_variable(entityset):
    df = entityset['log'].query_by_values(
        instance_vals=['taco clock'],
        variable_id='product_id')

<<<<<<< HEAD
def test_check_variables_and_dataframe():
    # matches
    df = pd.DataFrame({'id': [0, 1, 2], 'category': ['a', 'b', 'a']})
    vtypes = {'id': variable_types.Categorical,
              'category': variable_types.Categorical}
    entityset = EntitySet(id='test')
    entityset.entity_from_dataframe('test_entity', df, index='id',
                                    variable_types=vtypes)
    assert entityset.entity_dict['test_entity'].variable_types['category'] == variable_types.Categorical


=======
    assert df['id'].get_values().tolist() == [15, 16]


def test_query_by_non_unique_sort_raises(entityset):
    with pytest.raises(ValueError):
        entityset['log'].query_by_values(
            instance_vals=[0, 2, 1],
            variable_id='session_id', return_sorted=True)


def test_check_variables_and_dataframe():
    # matches
    df = pd.DataFrame({'id': [0, 1, 2], 'category': ['a', 'b', 'a']})
    vtypes = {'id': variable_types.Categorical,
              'category': variable_types.Categorical}
    entityset = EntitySet(id='test')
    entityset.entity_from_dataframe('test_entity', df, index='id',
                                    variable_types=vtypes)
    assert entityset.entity_dict['test_entity'].variable_types['category'] == variable_types.Categorical


>>>>>>> 488c60f4
def test_make_index_variable_ordering():
    df = pd.DataFrame({'id': [0, 1, 2], 'category': ['a', 'b', 'a']})
    vtypes = {'id': variable_types.Categorical,
              'category': variable_types.Categorical}

    entityset = EntitySet(id='test')
    entityset.entity_from_dataframe(entity_id='test_entity',
                                    index='id1',
                                    make_index=True,
                                    variable_types=vtypes,
                                    dataframe=df)
    assert entityset.entity_dict['test_entity'].df.columns[0] == 'id1'


def test_extra_variable_type():
    # more variables
    df = pd.DataFrame({'id': [0, 1, 2], 'category': ['a', 'b', 'a']})
    vtypes = {'id': variable_types.Categorical,
              'category': variable_types.Categorical,
              'category2': variable_types.Categorical}

    with pytest.raises(LookupError):
        entityset = EntitySet(id='test')
        entityset.entity_from_dataframe(entity_id='test_entity',
                                        index='id',
                                        variable_types=vtypes, dataframe=df)


<<<<<<< HEAD
=======
def test_add_parent_not_index_varible(entityset):
    with pytest.raises(AttributeError):
        entityset.add_relationship(Relationship(entityset[u'régions']['language'],
                                                entityset['customers'][u'région_id']))


>>>>>>> 488c60f4
def test_unknown_index():
    # more variables
    df = pd.DataFrame({'category': ['a', 'b', 'a']})
    vtypes = {'category': variable_types.Categorical}

    entityset = EntitySet(id='test')
    entityset.entity_from_dataframe(entity_id='test_entity',
                                    index='id',
                                    variable_types=vtypes, dataframe=df)
    assert entityset['test_entity'].index == 'id'
    assert entityset['test_entity'].df['id'].tolist() == list(range(3))


def test_bad_index_variables():
    # more variables
    df = pd.DataFrame({'id': [0, 1, 2], 'category': ['a', 'b', 'a']})
    vtypes = {'id': variable_types.Categorical,
              'category': variable_types.Categorical}

    with pytest.raises(LookupError):
        entityset = EntitySet(id='test')
        entityset.entity_from_dataframe(entity_id='test_entity',
                                        index='id',
                                        variable_types=vtypes,
                                        dataframe=df,
                                        time_index='time')


def test_converts_variable_types_on_init():
    df = pd.DataFrame({'id': [0, 1, 2],
                       'category': ['a', 'b', 'a'],
                       'category_int': [1, 2, 3],
                       'ints': ['1', '2', '3'],
                       'floats': ['1', '2', '3.0']})
    df["category_int"] = df["category_int"].astype("category")

    vtypes = {'id': variable_types.Categorical,
              'ints': variable_types.Numeric,
              'floats': variable_types.Numeric}
    entityset = EntitySet(id='test')
    entityset.entity_from_dataframe(entity_id='test_entity', index='id',
                                    variable_types=vtypes, dataframe=df)

    entity_df = entityset['test_entity'].df
    assert entity_df['ints'].dtype.name in variable_types.PandasTypes._pandas_numerics
    assert entity_df['floats'].dtype.name in variable_types.PandasTypes._pandas_numerics

    # this is infer from pandas dtype
    e = entityset["test_entity"]
    assert isinstance(e['category_int'], variable_types.Categorical)


def test_converts_variable_type_after_init():
    df = pd.DataFrame({'id': [0, 1, 2],
                       'category': ['a', 'b', 'a'],
                       'ints': ['1', '2', '1']})

    df["category"] = df["category"].astype("category")

    entityset = EntitySet(id='test')
    entityset.entity_from_dataframe(entity_id='test_entity', index='id',
                                    dataframe=df)
    e = entityset['test_entity']
    df = entityset['test_entity'].df

    e.convert_variable_type('ints', variable_types.Numeric)
    assert isinstance(e['ints'], variable_types.Numeric)
    assert df['ints'].dtype.name in variable_types.PandasTypes._pandas_numerics

    e.convert_variable_type('ints', variable_types.Categorical)
    assert isinstance(e['ints'], variable_types.Categorical)

    e.convert_variable_type('ints', variable_types.Ordinal)
    assert isinstance(e['ints'], variable_types.Ordinal)

    e.convert_variable_type('ints', variable_types.Boolean,
                            true_val=1, false_val=2)
    assert isinstance(e['ints'], variable_types.Boolean)
    assert df['ints'].dtype.name == 'bool'


def test_converts_datetime():
    # string converts to datetime correctly
    # This test fails without defining vtypes.  Entityset
    # infers time column should be numeric type
    times = pd.date_range('1/1/2011', periods=3, freq='H')
    time_strs = times.strftime('%Y-%m-%d')
    df = pd.DataFrame({'id': [0, 1, 2], 'time': time_strs})
    vtypes = {'id': variable_types.Categorical,
              'time': variable_types.Datetime}

    entityset = EntitySet(id='test')
    entityset._import_from_dataframe(entity_id='test_entity', index='id',
                                     time_index="time", variable_types=vtypes,
                                     dataframe=df)
    pd_col = entityset['test_entity'].df['time']
<<<<<<< HEAD
    # assert type(es['test_entity']['time']) == variable_types.Datetime
=======
    # assert type(entityset['test_entity']['time']) == variable_types.Datetime
>>>>>>> 488c60f4
    assert type(pd_col[0]) == pd.Timestamp


def test_handles_datetime_format():
    # check if we load according to the format string
    # pass in an ambigious date
    datetime_format = "%d-%m-%Y"
    actual = pd.Timestamp('Jan 2, 2011')
    time_strs = [actual.strftime(datetime_format)] * 3
    df = pd.DataFrame(
        {'id': [0, 1, 2], 'time_format': time_strs, 'time_no_format': time_strs})
    vtypes = {'id': variable_types.Categorical,
              'time_format': (variable_types.Datetime, {"format": datetime_format}),
              'time_no_format': variable_types.Datetime}

    entityset = EntitySet(id='test')
    entityset._import_from_dataframe(entity_id='test_entity', index='id',
                                     variable_types=vtypes, dataframe=df)

    col_format = entityset['test_entity'].df['time_format']
    col_no_format = entityset['test_entity'].df['time_no_format']
    # without formatting pandas gets it wrong
    assert (col_no_format != actual).all()

    # with formatting we correctly get jan2
    assert (col_format == actual).all()


def test_handles_datetime_mismatch():
    # can't convert arbitrary strings
    df = pd.DataFrame({'id': [0, 1, 2], 'time': ['a', 'b', 'tomorrow']})
    vtypes = {'id': variable_types.Categorical,
              'time': variable_types.Datetime}

    with pytest.raises(ValueError):
        entityset = EntitySet(id='test')
        entityset.entity_from_dataframe('test_entity', df, 'id',
                                        time_index='time', variable_types=vtypes)


def test_calculates_statistics_on_init():
    df = pd.DataFrame({'id': [0, 1, 2],
                       'time': [datetime(2011, 4, 9, 10, 31, 3 * i)
                                for i in range(3)],
                       'category': ['a', 'b', 'a'],
                       'number': [4, 5, 6],
                       'boolean': [True, False, True],
                       'boolean_with_nan': [True, False, np.nan]})
    vtypes = {'id': variable_types.Categorical,
              'time': variable_types.Datetime,
              'category': variable_types.Categorical,
              'number': variable_types.Numeric,
              'boolean': variable_types.Boolean,
              'boolean_with_nan': variable_types.Boolean}
    entityset = EntitySet(id='test')
    entityset.entity_from_dataframe('stats_test_entity', df, 'id',
                                    variable_types=vtypes)
    e = entityset["stats_test_entity"]
    # numerics don't have nunique or percent_unique defined
    for v in ['time', 'category', 'number']:
        assert e[v].count == 3

    for v in ['time', 'number']:
        with pytest.raises(AttributeError):
            e[v].nunique
        with pytest.raises(AttributeError):
            e[v].percent_unique

    # 'id' column automatically parsed as id
    assert e['id'].count == 3

    # categoricals have nunique and percent_unique defined
    assert e['category'].nunique == 2
    assert e['category'].percent_unique == 2. / 3

    # booleans have count and number of true/false labels defined
    assert e['boolean'].count == 3
    # assert e['boolean'].num_true == 3
    assert e['boolean'].num_true == 2
    assert e['boolean'].num_false == 1

    # TODO: the below fails, but shouldn't
    # boolean with nan have count and number of true/false labels defined
    # assert e['boolean_with_nan'].count == 2

    # assert e['boolean_with_nan'].num_true == 1
    # assert e['boolean_with_nan'].num_false == 1


def test_column_funcs(entityset):
    # Note: to convert the time column directly either the variable type
    # or convert_date_columns must be specifie
    df = pd.DataFrame({'id': [0, 1, 2],
                       'time': [datetime(2011, 4, 9, 10, 31, 3 * i)
                                for i in range(3)],
                       'category': ['a', 'b', 'a'],
                       'number': [4, 5, 6]})

    vtypes = {'time': variable_types.Datetime}
    entityset.entity_from_dataframe('test_entity', df, index='id',
                                    time_index='time', variable_types=vtypes)
    assert entityset['test_entity'].df.shape == df.shape
    assert entityset['test_entity'].index == 'id'
    assert entityset['test_entity'].time_index == 'time'
    assert set([v.id for v in entityset['test_entity'].variables]) == set(df.columns)

    assert entityset['test_entity']['number'].max == 6
    assert entityset['test_entity']['number'].min == 4
    assert entityset['test_entity']['number'].std == 1
    assert entityset['test_entity']['number'].count == 3
    assert entityset['test_entity']['number'].mean == 5
    assert entityset['test_entity']['category'].nunique == 2
    assert entityset['test_entity'].df['time'].dtype == df['time'].dtype
    assert set(entityset['test_entity'].df['id']) == set(df['id'])


<<<<<<< HEAD
def test_combine_variables(entityset):
    # basic case
    entityset.combine_variables('log', 'comment+product_id',
                                ['comments', 'product_id'])

    assert entityset['log']['comment+product_id'].dtype == 'categorical'
    assert 'comment+product_id' in entityset['log'].df

    # one variable to combine
    entityset.combine_variables('log', 'comment+',
                                ['comments'])

    assert entityset['log']['comment+'].dtype == 'categorical'
    assert 'comment+' in entityset['log'].df

    # drop columns
    entityset.combine_variables('log', 'new_priority_level',
                                ['priority_level'],
                                drop=True)

    assert entityset['log']['new_priority_level'].dtype == 'categorical'
    assert 'new_priority_level' in entityset['log'].df
    assert 'priority_level' not in entityset['log'].df
    assert 'priority_level' not in entityset['log'].variables

    # hashed
    entityset.combine_variables('log', 'hashed_comment_product',
                                ['comments', 'product_id'],
                                hashed=True)

    assert entityset['log']['comment+product_id'].dtype == 'categorical'
    assert entityset['log'].df['hashed_comment_product'].dtype == 'int64'
    assert 'comment+product_id' in entityset['log'].df


def test_add_parent_time_index(entityset):
    entityset = copy.deepcopy(entityset)
    entityset.add_parent_time_index(entity_id='sessions',
                                    parent_entity_id='customers',
                                    parent_time_index_variable=None,
                                    child_time_index_variable='session_date',
                                    include_secondary_time_index=True,
                                    secondary_time_index_variables=['cancel_reason'])
    sessions = entityset['sessions']
    assert sessions.time_index == 'session_date'
    assert sessions.secondary_time_index == {
        'cancel_date': ['cancel_reason']}
    true_session_dates = ([datetime(2011, 4, 6)] +
                          [datetime(2011, 4, 8)] * 3 +
                          [datetime(2011, 4, 9)] * 2)
    for t, x in zip(true_session_dates, sessions.df['session_date']):
        assert t == x.to_pydatetime()

    true_cancel_dates = ([datetime(2012, 1, 6)] +
                         [datetime(2011, 6, 8)] * 3 +
                         [datetime(2011, 10, 9)] * 2)

    for t, x in zip(true_cancel_dates, sessions.df['cancel_date']):
        assert t == x.to_pydatetime()
    true_cancel_reasons = (['reason_1'] +
                           ['reason_1'] * 3 +
                           ['reason_2'] * 2)

    for t, x in zip(true_cancel_reasons, sessions.df['cancel_reason']):
        assert t == x


=======
>>>>>>> 488c60f4
def test_sort_time_id():
    transactions_df = pd.DataFrame({"id": [1, 2, 3, 4, 5, 6],
                                    "transaction_time": pd.date_range(start="10:00", periods=6, freq="10s")[::-1]})

    es = EntitySet("test", entities={"t": (
        transactions_df, "id", "transaction_time")})
    times = es["t"].df.transaction_time.tolist()
    assert times == sorted(transactions_df.transaction_time.tolist())


def test_already_sorted_parameter():
    transactions_df = pd.DataFrame({"id": [1, 2, 3, 4, 5, 6],
                                    "transaction_time": [datetime(2014, 4, 6),
                                                         datetime(
                                                             2012, 4, 8),
                                                         datetime(
                                                             2012, 4, 8),
                                                         datetime(
                                                             2013, 4, 8),
                                                         datetime(
                                                             2015, 4, 8),
                                                         datetime(2016, 4, 9)]})

    es = EntitySet(id='test')
    es.entity_from_dataframe('t',
                             transactions_df,
                             index='id',
                             time_index="transaction_time",
                             already_sorted=True)
    times = es["t"].df.transaction_time.tolist()
    assert times == transactions_df.transaction_time.tolist()


def test_concat_entitysets(entityset):
    df = pd.DataFrame({'id': [0, 1, 2], 'category': ['a', 'b', 'a']})
    vtypes = {'id': variable_types.Categorical,
              'category': variable_types.Categorical}
    entityset.entity_from_dataframe(entity_id='test_entity',
                                    index='id1',
                                    make_index=True,
                                    variable_types=vtypes,
                                    dataframe=df)
<<<<<<< HEAD
    import copy
=======
>>>>>>> 488c60f4
    assert entityset.__eq__(entityset)
    entityset_1 = copy.deepcopy(entityset)
    entityset_2 = copy.deepcopy(entityset)

    emap = {
        'log': [list(range(10)) + [14, 15, 16], list(range(10, 14)) + [15, 16]],
        'sessions': [[0, 1, 2, 5], [1, 3, 4, 5]],
        'customers': [[0, 2], [1, 2]],
        'test_entity': [[0, 1], [0, 2]],
    }

    entityset.add_last_time_indexes()
    for i, es in enumerate([entityset_1, entityset_2]):
        for entity, rows in emap.items():
            df = es[entity].df
            es[entity].update_data(df=df.loc[rows[i]])

    # make sure internal indexes work before concat
<<<<<<< HEAD
    regions = entityset_1['customers'].query_by_values(['United States'], variable_id='region_id')
=======
    regions = entityset_1['customers'].query_by_values(['United States'], variable_id=u'région_id')
>>>>>>> 488c60f4
    assert regions.index.isin(entityset_1['customers'].df.index).all()

    assert entityset_1.__eq__(entityset_2)
    assert not entityset_1.__eq__(entityset_2, deep=True)

    old_entityset_1 = copy.deepcopy(entityset_1)
    old_entityset_2 = copy.deepcopy(entityset_2)
    entityset_3 = entityset_1.concat(entityset_2)

    assert old_entityset_1.__eq__(entityset_1, deep=True)
    assert old_entityset_2.__eq__(entityset_2, deep=True)

    assert entityset_3.__eq__(entityset, deep=True)
    for entity in entityset.entities:
        df = entityset[entity.id].df.sort_index()
        df_3 = entityset_3[entity.id].df.sort_index()
        for column in df:
            for x, y in zip(df[column], df_3[column]):
                assert ((pd.isnull(x) and pd.isnull(y)) or (x == y))


def test_set_time_type_on_init():
    # create cards entity
    cards_df = pd.DataFrame({"id": [1, 2, 3, 4, 5]})
    transactions_df = pd.DataFrame({"id": [1, 2, 3, 4, 5, 6],
                                    "card_id": [1, 2, 1, 3, 4, 5],
                                    "transaction_time": [10, 12, 13, 20, 21, 20],
                                    "fraud": [True, False, False, False, True, True]})
    entities = {
        "cards": (cards_df, "id"),
        "transactions": (transactions_df, "id", "transaction_time")
    }
    relationships = [("cards", "id", "transactions", "card_id")]
    entityset = EntitySet("fraud", entities, relationships)
    # assert time_type is set
    assert entityset.time_type == variable_types.NumericTimeIndex


def test_sets_time_when_adding_entity():
    transactions_df = pd.DataFrame({"id": [1, 2, 3, 4, 5, 6],
                                    "card_id": [1, 2, 1, 3, 4, 5],
                                    "transaction_time": [10, 12, 13, 20, 21, 20],
                                    "fraud": [True, False, False, False, True, True]})
    accounts_df = pd.DataFrame({"id": [3, 4, 5],
                                "signup_date": [datetime(2002, 5, 1),
                                                datetime(2006, 3, 20),
                                                datetime(2011, 11, 11)]})
    accounts_df_string = pd.DataFrame({"id": [3, 4, 5],
                                       "signup_date": ["element",
                                                       "exporting",
                                                       "editable"]})
    # create empty entityset
    entityset = EntitySet("fraud")
    # assert it's not set
    assert getattr(entityset, "time_type", None) is None
    # add entity
    entityset.entity_from_dataframe("transactions",
                                    transactions_df,
                                    index="id",
                                    time_index="transaction_time")
    # assert time_type is set
    assert entityset.time_type == variable_types.NumericTimeIndex
    # add another entity
    entityset.normalize_entity("transactions",
                               "cards",
                               "card_id",
                               make_time_index=True)
    # assert time_type unchanged
    assert entityset.time_type == variable_types.NumericTimeIndex
    # add wrong time type entity
    with pytest.raises(TypeError):
        entityset.entity_from_dataframe("accounts",
                                        accounts_df,
                                        index="id",
                                        time_index="signup_date")
    # add non time type as time index
    with pytest.raises(TypeError):
        entityset.entity_from_dataframe("accounts",
                                        accounts_df_string,
                                        index="id",
                                        time_index="signup_date")


def test_checks_time_type_setting_secondary_time_index(entityset):
    # entityset is timestamp time type
    assert entityset.time_type == variable_types.DatetimeTimeIndex
    # add secondary index that is timestamp type
    new_2nd_ti = {'upgrade_date': ['upgrade_date', 'favorite_quote'],
                  'cancel_date': ['cancel_date', 'cancel_reason']}
    entityset["customers"].set_secondary_time_index(new_2nd_ti)
    assert entityset.time_type == variable_types.DatetimeTimeIndex
    # add secondary index that is numeric type
    new_2nd_ti = {'age': ['age', 'loves_ice_cream']}
    with pytest.raises(TypeError):
        entityset["customers"].set_secondary_time_index(new_2nd_ti)
    # add secondary index that is non-time type
    new_2nd_ti = {'favorite_quote': ['favorite_quote', 'loves_ice_cream']}
    with pytest.raises(TypeError):
        entityset["customers"].set_secondary_time_index(new_2nd_ti)
    # add mismatched pair of secondary time indexes
    new_2nd_ti = {'upgrade_date': ['upgrade_date', 'favorite_quote'],
                  'age': ['age', 'loves_ice_cream']}
    with pytest.raises(TypeError):
        entityset["customers"].set_secondary_time_index(new_2nd_ti)

    # create entityset with numeric time type
    cards_df = pd.DataFrame({"id": [1, 2, 3, 4, 5]})
    transactions_df = pd.DataFrame({
        "id": [1, 2, 3, 4, 5, 6],
        "card_id": [1, 2, 1, 3, 4, 5],
        "transaction_time": [10, 12, 13, 20, 21, 20],
        "fraud_decision_time": [11, 14, 15, 21, 22, 21],
        "transaction_city": ["City A"] * 6,
        "transaction_date": [datetime(1989, 2, i) for i in range(1, 7)],
        "fraud": [True, False, False, False, True, True]
    })
    entities = {
        "cards": (cards_df, "id"),
        "transactions": (transactions_df, "id", "transaction_time")
    }
    relationships = [("cards", "id", "transactions", "card_id")]
    card_es = EntitySet("fraud", entities, relationships)
    assert card_es.time_type == variable_types.NumericTimeIndex
    # add secondary index that is numeric time type
    new_2nd_ti = {'fraud_decision_time': ['fraud_decision_time', 'fraud']}
    card_es['transactions'].set_secondary_time_index(new_2nd_ti)
    assert card_es.time_type == variable_types.NumericTimeIndex
    # add secondary index that is timestamp type
    new_2nd_ti = {'transaction_date': ['transaction_date', 'fraud']}
    with pytest.raises(TypeError):
        card_es['transactions'].set_secondary_time_index(new_2nd_ti)
    # add secondary index that is non-time type
    new_2nd_ti = {'transaction_city': ['transaction_city', 'fraud']}
    with pytest.raises(TypeError):
        card_es['transactions'].set_secondary_time_index(new_2nd_ti)
    # add mixed secondary time indexes
    new_2nd_ti = {'transaction_city': ['transaction_city', 'fraud'],
                  'fraud_decision_time': ['fraud_decision_time', 'fraud']}
    with pytest.raises(TypeError):
        card_es['transactions'].set_secondary_time_index(new_2nd_ti)


def test_related_instances_backward(entityset):
    result = entityset.related_instances(
<<<<<<< HEAD
        start_entity_id='regions', final_entity_id='log',
=======
        start_entity_id=u'régions', final_entity_id='log',
>>>>>>> 488c60f4
        instance_ids=['United States'])

    col = entityset['log'].df['id'].values
    assert len(result['id'].values) == len(col)
    assert set(result['id'].values) == set(col)

    result = entityset.related_instances(
<<<<<<< HEAD
        start_entity_id='regions', final_entity_id='log',
=======
        start_entity_id=u'régions', final_entity_id='log',
>>>>>>> 488c60f4
        instance_ids=['Mexico'])

    assert len(result['id'].values) == 0


def test_related_instances_forward(entityset):
    result = entityset.related_instances(
<<<<<<< HEAD
        start_entity_id='log', final_entity_id='regions',
=======
        start_entity_id='log', final_entity_id=u'régions',
>>>>>>> 488c60f4
        instance_ids=[0, 1])

    assert len(result['id'].values) == 1
    assert result['id'].values[0] == 'United States'


def test_related_instances_mixed_path(entityset):
    result = entityset.related_instances(
        start_entity_id='customers', final_entity_id='products',
        instance_ids=[1])
    related = ["Haribo sugar-free gummy bears", "coke zero"]
    assert set(related) == set(result['id'].values)


def test_related_instances_all(entityset):
    # test querying across the entityset
    result = entityset.related_instances(
        start_entity_id='customers', final_entity_id='products',
        instance_ids=None)

    for p in entityset['products'].df['id'].values:
        assert p in result['id'].values


def test_related_instances_all_cutoff_time_same_entity(entityset):
    # test querying across the entityset
    result = entityset.related_instances(
        start_entity_id='log', final_entity_id='log',
        instance_ids=None, time_last=pd.Timestamp('2011/04/09 10:30:31'))

    assert result['id'].values.tolist() == list(range(5))


def test_related_instances_link_vars(entityset):
    # test adding link variables on the fly during _related_instances
    frame = entityset.related_instances(
        start_entity_id='customers', final_entity_id='log',
        instance_ids=[1], add_link=True)

    # If we need the forward customer relationship to have it
    # then we can add those too
    assert 'sessions.customer_id' in frame.columns
    for val in frame['sessions.customer_id']:
        assert val == 1


def test_get_pandas_slice(entityset):
<<<<<<< HEAD
    filter_eids = ['products', 'regions', 'customers']
=======
    filter_eids = ['products', u'régions', 'customers']
>>>>>>> 488c60f4
    result = entityset.get_pandas_data_slice(filter_entity_ids=filter_eids,
                                             index_eid='customers',
                                             instances=[0])

    # make sure all necessary filter frames are present
    assert set(result.keys()) == set(filter_eids)
    assert set(result['products'].keys()), set(['products', 'log'])
    assert set(result['customers'].keys()) == set(
        ['customers', 'sessions', 'log'])
<<<<<<< HEAD
    assert set(result['regions'].keys()) == set(
        ['regions', 'stores', 'customers', 'sessions', 'log'])
=======
    assert set(result[u'régions'].keys()) == set(
        [u'régions', 'stores', 'customers', 'sessions', 'log'])
>>>>>>> 488c60f4

    # make sure different subsets of the log are included in each filtering
    assert set(result['customers']['log']['id'].values) == set(range(10))
    assert set(result['products']['log']['id'].values) == set(
        list(range(10)) + list(range(11, 15)))
<<<<<<< HEAD
    assert set(result['regions']['log']['id'].values) == set(range(17))
=======
    assert set(result[u'régions']['log']['id'].values) == set(range(17))
>>>>>>> 488c60f4


def test_get_pandas_slice_times(entityset):
    # todo these test used to use time first time last. i remvoed and it
    # still passes,but we should double check this okay
<<<<<<< HEAD
    filter_eids = ['products', 'regions', 'customers']
=======
    filter_eids = ['products', u'régions', 'customers']
>>>>>>> 488c60f4
    start = np.datetime64(datetime(2011, 4, 1))
    end = np.datetime64(datetime(2011, 4, 9, 10, 31, 10))
    result = entityset.get_pandas_data_slice(filter_entity_ids=filter_eids,
                                             index_eid='customers',
                                             instances=[0],
                                             time_last=end)

    # make sure no times outside range are included in any frames
    for eid in filter_eids:
        for t in result[eid]['log']['datetime'].values:
            assert t >= start and t < end

        # the instance ids should be the same for all filters
        for i in range(7):
            assert i in result[eid]['log']['id'].values


def test_get_pandas_slice_times_include(entityset):
    # todo these test used to use time first time last. i remvoed and it
    # still passes,but we should double check this okay
<<<<<<< HEAD
    filter_eids = ['products', 'regions', 'customers']
=======
    filter_eids = ['products', u'régions', 'customers']
>>>>>>> 488c60f4
    start = np.datetime64(datetime(2011, 4, 1))
    end = np.datetime64(datetime(2011, 4, 9, 10, 31, 10))
    result = entityset.get_pandas_data_slice(filter_entity_ids=filter_eids,
                                             index_eid='customers',
                                             instances=[0],
                                             time_last=end)

    # make sure no times outside range are included in any frames
    for eid in filter_eids:
        for t in result[eid]['log']['datetime'].values:
            assert t >= start and t <= end

        # the instance ids should be the same for all filters
        for i in range(7):
            assert i in result[eid]['log']['id'].values


def test_get_pandas_slice_secondary_index(entityset):
<<<<<<< HEAD
    filter_eids = ['products', 'regions', 'customers']
=======
    filter_eids = ['products', u'régions', 'customers']
>>>>>>> 488c60f4
    # this date is before the cancel date of customers 1 and 2
    end = np.datetime64(datetime(2011, 10, 1))
    all_instances = [0, 1, 2]
    result = entityset.get_pandas_data_slice(filter_entity_ids=filter_eids,
                                             index_eid='customers',
                                             instances=all_instances,
                                             time_last=end)

    # only customer 0 should have values from these columns
    customers_df = result["customers"]["customers"]
    for col in ["cancel_date", "cancel_reason"]:
        nulls = customers_df.iloc[all_instances][col].isnull() == [
            False, True, True]
        assert nulls.all(), "Some instance has data it shouldn't for column %s" % col


def test_add_link_vars(entityset):
    eframes = {e_id: entityset[e_id].df
<<<<<<< HEAD
               for e_id in ["log", "sessions", "customers", "regions"]}

    entityset._add_multigenerational_link_vars(frames=eframes,
                                               start_entity_id='regions',
                                               end_entity_id='log')

    assert 'sessions.customer_id' in eframes['log'].columns
    assert 'sessions.customers.region_id' in eframes['log'].columns
=======
               for e_id in ["log", "sessions", "customers", u"régions"]}

    entityset._add_multigenerational_link_vars(frames=eframes,
                                               start_entity_id=u'régions',
                                               end_entity_id='log')

    assert 'sessions.customer_id' in eframes['log'].columns
    assert u'sessions.customers.région_id' in eframes['log'].columns
>>>>>>> 488c60f4


def test_normalize_entity(entityset):
    entityset.normalize_entity('sessions', 'device_types', 'device_type',
                               additional_variables=['device_name'],
                               make_time_index=False)

    assert len(entityset.get_forward_relationships('sessions')) == 2
    assert entityset.get_forward_relationships(
        'sessions')[1].parent_entity.id == 'device_types'
    assert 'device_name' in entityset['device_types'].df.columns
    assert 'device_name' not in entityset['sessions'].df.columns
    assert 'device_type' in entityset['device_types'].df.columns


def test_normalize_entity_copies_variable_types(entityset):
    entityset['log'].convert_variable_type(
        'value', variable_types.Ordinal, convert_data=False)
    assert entityset['log'].variable_types['value'] == variable_types.Ordinal
    assert entityset['log'].variable_types['priority_level'] == variable_types.Ordinal
    entityset.normalize_entity('log', 'values_2', 'value_2',
                               additional_variables=['priority_level'],
                               copy_variables=['value'],
                               make_time_index=False)

    assert len(entityset.get_forward_relationships('log')) == 3
    assert entityset.get_forward_relationships(
        'log')[2].parent_entity.id == 'values_2'
    assert 'priority_level' in entityset['values_2'].df.columns
    assert 'value' in entityset['values_2'].df.columns
    assert 'priority_level' not in entityset['log'].df.columns
    assert 'value' in entityset['log'].df.columns
    assert 'value_2' in entityset['values_2'].df.columns
    assert entityset['values_2'].variable_types['priority_level'] == variable_types.Ordinal
    assert entityset['values_2'].variable_types['value'] == variable_types.Ordinal


def test_make_time_index_keeps_original_sorting():
    trips = {
        'trip_id': [999 - i for i in range(1000)],
        'flight_time': [datetime(1997, 4, 1) for i in range(1000)],
        'flight_id': [1 for i in range(350)] + [2 for i in range(650)]
    }
    order = [i for i in range(1000)]
    df = pd.DataFrame.from_dict(trips)
    es = EntitySet('flights')
    es.entity_from_dataframe("trips",
                             dataframe=df,
                             index="trip_id",
                             time_index='flight_time')
    assert (es['trips'].df['trip_id'] == order).all()
    es.normalize_entity(base_entity_id="trips",
                        new_entity_id="flights",
                        index="flight_id",
                        make_time_index=True)
    assert (es['trips'].df['trip_id'] == order).all()


def test_normalize_entity_new_time_index(entityset):
    entityset.normalize_entity('log', 'values', 'value',
                               make_time_index=True,
                               new_entity_time_index="value_time",
                               convert_links_to_integers=True)

    assert entityset['log'].is_child_of('values')
    assert entityset['values'].time_index == 'value_time'
    assert 'value_time' in entityset['values'].df.columns
    assert len(entityset['values'].df.columns) == 3


def test_secondary_time_index(entityset):
<<<<<<< HEAD
    es = entityset
    es.normalize_entity('log', 'values', 'value',
                        make_time_index=True,
                        make_secondary_time_index={
                            'datetime': ['comments']},
                        new_entity_time_index="value_time",
                        new_entity_secondary_time_index='second_ti',
                        convert_links_to_integers=True)

    assert (isinstance(es['values'].df['second_ti'], pd.Series))
    assert (es['values']['second_ti']._dtype_repr == 'datetime')
    assert (es['values'].secondary_time_index == {
            'second_ti': ['comments', 'second_ti']})


def test_to_pickle(entityset):
    dirname = os.path.dirname(integration_data.__file__)
    path = os.path.join(dirname, 'test_entityset.p')
    if os.path.exists(path):
        shutil.rmtree(path)
    entityset.to_pickle(path)
    new_es = EntitySet.read_pickle(path)
    new_es2 = ft.read_pickle(path)
    assert entityset.__eq__(new_es, deep=True)
    assert entityset.__eq__(new_es2, deep=True)
    shutil.rmtree(path)


def test_to_parquet(entityset):
=======
    entityset.normalize_entity('log', 'values', 'value',
                               make_time_index=True,
                               make_secondary_time_index={
                                   'datetime': ['comments']},
                               new_entity_time_index="value_time",
                               new_entity_secondary_time_index='second_ti',
                               convert_links_to_integers=True)

    assert (isinstance(entityset['values'].df['second_ti'], pd.Series))
    assert (entityset['values']['second_ti']._dtype_repr == 'datetime')
    assert (entityset['values'].secondary_time_index == {
            'second_ti': ['comments', 'second_ti']})


def test_serialization(entityset):
>>>>>>> 488c60f4
    dirname = os.path.dirname(integration_data.__file__)
    path = os.path.join(dirname, 'test_entityset.p')
    if os.path.exists(path):
        shutil.rmtree(path)
<<<<<<< HEAD
    entityset.to_parquet(path)
    new_es = EntitySet.read_parquet(path)
    new_es2 = ft.read_parquet(path)
    assert entityset.__eq__(new_es, deep=True)
    assert entityset.__eq__(new_es2, deep=True)
=======
    entityset.to_pickle(path)
    new_es = EntitySet.read_pickle(path)
    assert entityset.__eq__(new_es, deep=True)
>>>>>>> 488c60f4
    shutil.rmtree(path)<|MERGE_RESOLUTION|>--- conflicted
+++ resolved
@@ -1,8 +1,5 @@
-<<<<<<< HEAD
-=======
 # -*- coding: utf-8 -*-
 
->>>>>>> 488c60f4
 import copy
 import os
 import shutil
@@ -15,14 +12,9 @@
 
 from ..testing_utils import make_ecommerce_entityset
 
-<<<<<<< HEAD
 import featuretools as ft
 from featuretools import variable_types
-from featuretools.entityset import EntitySet
-=======
-from featuretools import variable_types
 from featuretools.entityset import EntitySet, Relationship
->>>>>>> 488c60f4
 from featuretools.tests import integration_data
 
 
@@ -31,12 +23,6 @@
     return make_ecommerce_entityset()
 
 
-<<<<<<< HEAD
-@pytest.fixture
-def entity(entityset):
-    return entityset['log']
-
-=======
 def test_cannot_readd_relationships_that_already_exists(entityset):
     before_len = len(entityset.relationships)
     entityset.add_relationship(entityset.relationships[0])
@@ -51,28 +37,8 @@
         assert type(r.parent_variable) == variable_types.Index
         assert type(r.child_variable) == variable_types.Id
         assert parent_e.df[r.parent_variable.id].dtype == child_e.df[r.child_variable.id].dtype
->>>>>>> 488c60f4
-
-def test_query_by_id(entityset):
-    df = entityset['log'].query_by_values(instance_vals=[0])
-    assert df['id'].values[0] == 0
-
-<<<<<<< HEAD
-
-def test_query_by_id_with_sort(entityset):
-    df = entityset['log'].query_by_values(
-        instance_vals=[2, 1, 3],
-        return_sorted=True)
-    assert df['id'].values.tolist() == [2, 1, 3]
-
-
-def test_query_by_id_with_time(entityset):
-    df = entityset['log'].query_by_values(
-        instance_vals=[0, 1, 2, 3, 4],
-        time_last=datetime(2011, 4, 9, 10, 30, 2 * 6))
-
-    assert df['id'].get_values().tolist() == [0, 1, 2]
-=======
+
+
 def test_add_relationship_errors_on_dtype_mismatch(entityset):
     log_2_df = entityset['log'].df.copy()
     log_variable_types = {
@@ -115,28 +81,30 @@
         return_sorted=True)
     assert df['id'].values.tolist() == [2, 1, 3]
 
->>>>>>> 488c60f4
 
 def test_query_by_id_with_time(entityset):
     df = entityset['log'].query_by_values(
         instance_vals=[0, 1, 2, 3, 4],
         time_last=datetime(2011, 4, 9, 10, 30, 2 * 6))
 
-<<<<<<< HEAD
+    assert df['id'].get_values().tolist() == [0, 1, 2]
+
+
+def test_get_forward_entities_deep(entityset):
+    entities = entityset.get_forward_entities('log', 'deep')
+    assert entities == set(['sessions', 'customers', 'products', u'régions', 'cohorts'])
+
+
 def test_query_by_variable_with_time(entityset):
     df = entityset['log'].query_by_values(
         instance_vals=[0, 1, 2], variable_id='session_id',
         time_last=datetime(2011, 4, 9, 10, 50, 0))
-=======
-    assert df['id'].get_values().tolist() == [0, 1, 2]
->>>>>>> 488c60f4
 
     true_values = [
         i * 5 for i in range(5)] + [i * 1 for i in range(4)] + [0]
     assert df['id'].get_values().tolist() == list(range(10))
     assert df['value'].get_values().tolist() == true_values
 
-<<<<<<< HEAD
 
 def test_query_by_variable_with_training_window(entityset):
     df = entityset['log'].query_by_values(
@@ -161,40 +129,8 @@
         entityset['log'].query_by_values(
             instance_vals=[0, 2, 1],
             variable_id='session_id', return_sorted=True)
-=======
-def test_get_forward_entities_deep(entityset):
-    entities = entityset.get_forward_entities('log', 'deep')
-    assert entities == set(['sessions', 'customers', 'products', u'régions', 'cohorts'])
-
-
-def test_query_by_variable_with_time(entityset):
-    df = entityset['log'].query_by_values(
-        instance_vals=[0, 1, 2], variable_id='session_id',
-        time_last=datetime(2011, 4, 9, 10, 50, 0))
-
-    true_values = [
-        i * 5 for i in range(5)] + [i * 1 for i in range(4)] + [0]
-    assert df['id'].get_values().tolist() == list(range(10))
-    assert df['value'].get_values().tolist() == true_values
-
-
-def test_query_by_variable_with_training_window(entityset):
-    df = entityset['log'].query_by_values(
-        instance_vals=[0, 1, 2], variable_id='session_id',
-        time_last=datetime(2011, 4, 9, 10, 50, 0),
-        training_window='15m')
-
-    assert df['id'].get_values().tolist() == [9]
-    assert df['value'].get_values().tolist() == [0]
-
->>>>>>> 488c60f4
-
-def test_query_by_indexed_variable(entityset):
-    df = entityset['log'].query_by_values(
-        instance_vals=['taco clock'],
-        variable_id='product_id')
-
-<<<<<<< HEAD
+
+
 def test_check_variables_and_dataframe():
     # matches
     df = pd.DataFrame({'id': [0, 1, 2], 'category': ['a', 'b', 'a']})
@@ -206,29 +142,6 @@
     assert entityset.entity_dict['test_entity'].variable_types['category'] == variable_types.Categorical
 
 
-=======
-    assert df['id'].get_values().tolist() == [15, 16]
-
-
-def test_query_by_non_unique_sort_raises(entityset):
-    with pytest.raises(ValueError):
-        entityset['log'].query_by_values(
-            instance_vals=[0, 2, 1],
-            variable_id='session_id', return_sorted=True)
-
-
-def test_check_variables_and_dataframe():
-    # matches
-    df = pd.DataFrame({'id': [0, 1, 2], 'category': ['a', 'b', 'a']})
-    vtypes = {'id': variable_types.Categorical,
-              'category': variable_types.Categorical}
-    entityset = EntitySet(id='test')
-    entityset.entity_from_dataframe('test_entity', df, index='id',
-                                    variable_types=vtypes)
-    assert entityset.entity_dict['test_entity'].variable_types['category'] == variable_types.Categorical
-
-
->>>>>>> 488c60f4
 def test_make_index_variable_ordering():
     df = pd.DataFrame({'id': [0, 1, 2], 'category': ['a', 'b', 'a']})
     vtypes = {'id': variable_types.Categorical,
@@ -257,15 +170,12 @@
                                         variable_types=vtypes, dataframe=df)
 
 
-<<<<<<< HEAD
-=======
 def test_add_parent_not_index_varible(entityset):
     with pytest.raises(AttributeError):
         entityset.add_relationship(Relationship(entityset[u'régions']['language'],
                                                 entityset['customers'][u'région_id']))
 
 
->>>>>>> 488c60f4
 def test_unknown_index():
     # more variables
     df = pd.DataFrame({'category': ['a', 'b', 'a']})
@@ -362,11 +272,7 @@
                                      time_index="time", variable_types=vtypes,
                                      dataframe=df)
     pd_col = entityset['test_entity'].df['time']
-<<<<<<< HEAD
-    # assert type(es['test_entity']['time']) == variable_types.Datetime
-=======
     # assert type(entityset['test_entity']['time']) == variable_types.Datetime
->>>>>>> 488c60f4
     assert type(pd_col[0]) == pd.Timestamp
 
 
@@ -483,76 +389,6 @@
     assert set(entityset['test_entity'].df['id']) == set(df['id'])
 
 
-<<<<<<< HEAD
-def test_combine_variables(entityset):
-    # basic case
-    entityset.combine_variables('log', 'comment+product_id',
-                                ['comments', 'product_id'])
-
-    assert entityset['log']['comment+product_id'].dtype == 'categorical'
-    assert 'comment+product_id' in entityset['log'].df
-
-    # one variable to combine
-    entityset.combine_variables('log', 'comment+',
-                                ['comments'])
-
-    assert entityset['log']['comment+'].dtype == 'categorical'
-    assert 'comment+' in entityset['log'].df
-
-    # drop columns
-    entityset.combine_variables('log', 'new_priority_level',
-                                ['priority_level'],
-                                drop=True)
-
-    assert entityset['log']['new_priority_level'].dtype == 'categorical'
-    assert 'new_priority_level' in entityset['log'].df
-    assert 'priority_level' not in entityset['log'].df
-    assert 'priority_level' not in entityset['log'].variables
-
-    # hashed
-    entityset.combine_variables('log', 'hashed_comment_product',
-                                ['comments', 'product_id'],
-                                hashed=True)
-
-    assert entityset['log']['comment+product_id'].dtype == 'categorical'
-    assert entityset['log'].df['hashed_comment_product'].dtype == 'int64'
-    assert 'comment+product_id' in entityset['log'].df
-
-
-def test_add_parent_time_index(entityset):
-    entityset = copy.deepcopy(entityset)
-    entityset.add_parent_time_index(entity_id='sessions',
-                                    parent_entity_id='customers',
-                                    parent_time_index_variable=None,
-                                    child_time_index_variable='session_date',
-                                    include_secondary_time_index=True,
-                                    secondary_time_index_variables=['cancel_reason'])
-    sessions = entityset['sessions']
-    assert sessions.time_index == 'session_date'
-    assert sessions.secondary_time_index == {
-        'cancel_date': ['cancel_reason']}
-    true_session_dates = ([datetime(2011, 4, 6)] +
-                          [datetime(2011, 4, 8)] * 3 +
-                          [datetime(2011, 4, 9)] * 2)
-    for t, x in zip(true_session_dates, sessions.df['session_date']):
-        assert t == x.to_pydatetime()
-
-    true_cancel_dates = ([datetime(2012, 1, 6)] +
-                         [datetime(2011, 6, 8)] * 3 +
-                         [datetime(2011, 10, 9)] * 2)
-
-    for t, x in zip(true_cancel_dates, sessions.df['cancel_date']):
-        assert t == x.to_pydatetime()
-    true_cancel_reasons = (['reason_1'] +
-                           ['reason_1'] * 3 +
-                           ['reason_2'] * 2)
-
-    for t, x in zip(true_cancel_reasons, sessions.df['cancel_reason']):
-        assert t == x
-
-
-=======
->>>>>>> 488c60f4
 def test_sort_time_id():
     transactions_df = pd.DataFrame({"id": [1, 2, 3, 4, 5, 6],
                                     "transaction_time": pd.date_range(start="10:00", periods=6, freq="10s")[::-1]})
@@ -595,10 +431,6 @@
                                     make_index=True,
                                     variable_types=vtypes,
                                     dataframe=df)
-<<<<<<< HEAD
-    import copy
-=======
->>>>>>> 488c60f4
     assert entityset.__eq__(entityset)
     entityset_1 = copy.deepcopy(entityset)
     entityset_2 = copy.deepcopy(entityset)
@@ -617,11 +449,7 @@
             es[entity].update_data(df=df.loc[rows[i]])
 
     # make sure internal indexes work before concat
-<<<<<<< HEAD
-    regions = entityset_1['customers'].query_by_values(['United States'], variable_id='region_id')
-=======
     regions = entityset_1['customers'].query_by_values(['United States'], variable_id=u'région_id')
->>>>>>> 488c60f4
     assert regions.index.isin(entityset_1['customers'].df.index).all()
 
     assert entityset_1.__eq__(entityset_2)
@@ -766,11 +594,7 @@
 
 def test_related_instances_backward(entityset):
     result = entityset.related_instances(
-<<<<<<< HEAD
-        start_entity_id='regions', final_entity_id='log',
-=======
         start_entity_id=u'régions', final_entity_id='log',
->>>>>>> 488c60f4
         instance_ids=['United States'])
 
     col = entityset['log'].df['id'].values
@@ -778,11 +602,7 @@
     assert set(result['id'].values) == set(col)
 
     result = entityset.related_instances(
-<<<<<<< HEAD
-        start_entity_id='regions', final_entity_id='log',
-=======
         start_entity_id=u'régions', final_entity_id='log',
->>>>>>> 488c60f4
         instance_ids=['Mexico'])
 
     assert len(result['id'].values) == 0
@@ -790,11 +610,7 @@
 
 def test_related_instances_forward(entityset):
     result = entityset.related_instances(
-<<<<<<< HEAD
-        start_entity_id='log', final_entity_id='regions',
-=======
         start_entity_id='log', final_entity_id=u'régions',
->>>>>>> 488c60f4
         instance_ids=[0, 1])
 
     assert len(result['id'].values) == 1
@@ -842,11 +658,7 @@
 
 
 def test_get_pandas_slice(entityset):
-<<<<<<< HEAD
-    filter_eids = ['products', 'regions', 'customers']
-=======
     filter_eids = ['products', u'régions', 'customers']
->>>>>>> 488c60f4
     result = entityset.get_pandas_data_slice(filter_entity_ids=filter_eids,
                                              index_eid='customers',
                                              instances=[0])
@@ -856,33 +668,20 @@
     assert set(result['products'].keys()), set(['products', 'log'])
     assert set(result['customers'].keys()) == set(
         ['customers', 'sessions', 'log'])
-<<<<<<< HEAD
-    assert set(result['regions'].keys()) == set(
-        ['regions', 'stores', 'customers', 'sessions', 'log'])
-=======
     assert set(result[u'régions'].keys()) == set(
         [u'régions', 'stores', 'customers', 'sessions', 'log'])
->>>>>>> 488c60f4
 
     # make sure different subsets of the log are included in each filtering
     assert set(result['customers']['log']['id'].values) == set(range(10))
     assert set(result['products']['log']['id'].values) == set(
         list(range(10)) + list(range(11, 15)))
-<<<<<<< HEAD
-    assert set(result['regions']['log']['id'].values) == set(range(17))
-=======
     assert set(result[u'régions']['log']['id'].values) == set(range(17))
->>>>>>> 488c60f4
 
 
 def test_get_pandas_slice_times(entityset):
     # todo these test used to use time first time last. i remvoed and it
     # still passes,but we should double check this okay
-<<<<<<< HEAD
-    filter_eids = ['products', 'regions', 'customers']
-=======
     filter_eids = ['products', u'régions', 'customers']
->>>>>>> 488c60f4
     start = np.datetime64(datetime(2011, 4, 1))
     end = np.datetime64(datetime(2011, 4, 9, 10, 31, 10))
     result = entityset.get_pandas_data_slice(filter_entity_ids=filter_eids,
@@ -903,11 +702,7 @@
 def test_get_pandas_slice_times_include(entityset):
     # todo these test used to use time first time last. i remvoed and it
     # still passes,but we should double check this okay
-<<<<<<< HEAD
-    filter_eids = ['products', 'regions', 'customers']
-=======
     filter_eids = ['products', u'régions', 'customers']
->>>>>>> 488c60f4
     start = np.datetime64(datetime(2011, 4, 1))
     end = np.datetime64(datetime(2011, 4, 9, 10, 31, 10))
     result = entityset.get_pandas_data_slice(filter_entity_ids=filter_eids,
@@ -926,11 +721,7 @@
 
 
 def test_get_pandas_slice_secondary_index(entityset):
-<<<<<<< HEAD
-    filter_eids = ['products', 'regions', 'customers']
-=======
     filter_eids = ['products', u'régions', 'customers']
->>>>>>> 488c60f4
     # this date is before the cancel date of customers 1 and 2
     end = np.datetime64(datetime(2011, 10, 1))
     all_instances = [0, 1, 2]
@@ -949,16 +740,6 @@
 
 def test_add_link_vars(entityset):
     eframes = {e_id: entityset[e_id].df
-<<<<<<< HEAD
-               for e_id in ["log", "sessions", "customers", "regions"]}
-
-    entityset._add_multigenerational_link_vars(frames=eframes,
-                                               start_entity_id='regions',
-                                               end_entity_id='log')
-
-    assert 'sessions.customer_id' in eframes['log'].columns
-    assert 'sessions.customers.region_id' in eframes['log'].columns
-=======
                for e_id in ["log", "sessions", "customers", u"régions"]}
 
     entityset._add_multigenerational_link_vars(frames=eframes,
@@ -967,7 +748,6 @@
 
     assert 'sessions.customer_id' in eframes['log'].columns
     assert u'sessions.customers.région_id' in eframes['log'].columns
->>>>>>> 488c60f4
 
 
 def test_normalize_entity(entityset):
@@ -1039,19 +819,17 @@
 
 
 def test_secondary_time_index(entityset):
-<<<<<<< HEAD
-    es = entityset
-    es.normalize_entity('log', 'values', 'value',
-                        make_time_index=True,
-                        make_secondary_time_index={
-                            'datetime': ['comments']},
-                        new_entity_time_index="value_time",
-                        new_entity_secondary_time_index='second_ti',
-                        convert_links_to_integers=True)
-
-    assert (isinstance(es['values'].df['second_ti'], pd.Series))
-    assert (es['values']['second_ti']._dtype_repr == 'datetime')
-    assert (es['values'].secondary_time_index == {
+    entityset.normalize_entity('log', 'values', 'value',
+                               make_time_index=True,
+                               make_secondary_time_index={
+                                   'datetime': ['comments']},
+                               new_entity_time_index="value_time",
+                               new_entity_secondary_time_index='second_ti',
+                               convert_links_to_integers=True)
+
+    assert (isinstance(entityset['values'].df['second_ti'], pd.Series))
+    assert (entityset['values']['second_ti']._dtype_repr == 'datetime')
+    assert (entityset['values'].secondary_time_index == {
             'second_ti': ['comments', 'second_ti']})
 
 
@@ -1069,36 +847,13 @@
 
 
 def test_to_parquet(entityset):
-=======
-    entityset.normalize_entity('log', 'values', 'value',
-                               make_time_index=True,
-                               make_secondary_time_index={
-                                   'datetime': ['comments']},
-                               new_entity_time_index="value_time",
-                               new_entity_secondary_time_index='second_ti',
-                               convert_links_to_integers=True)
-
-    assert (isinstance(entityset['values'].df['second_ti'], pd.Series))
-    assert (entityset['values']['second_ti']._dtype_repr == 'datetime')
-    assert (entityset['values'].secondary_time_index == {
-            'second_ti': ['comments', 'second_ti']})
-
-
-def test_serialization(entityset):
->>>>>>> 488c60f4
     dirname = os.path.dirname(integration_data.__file__)
     path = os.path.join(dirname, 'test_entityset.p')
     if os.path.exists(path):
         shutil.rmtree(path)
-<<<<<<< HEAD
     entityset.to_parquet(path)
     new_es = EntitySet.read_parquet(path)
     new_es2 = ft.read_parquet(path)
     assert entityset.__eq__(new_es, deep=True)
     assert entityset.__eq__(new_es2, deep=True)
-=======
-    entityset.to_pickle(path)
-    new_es = EntitySet.read_pickle(path)
-    assert entityset.__eq__(new_es, deep=True)
->>>>>>> 488c60f4
     shutil.rmtree(path)