--- conflicted
+++ resolved
@@ -141,6 +141,9 @@
             if r not in other.relationships:
                 return False
         return True
+
+    def __ne__(self, other, deep=False):
+        return not self.__eq__(other, deep=deep)
 
     def __getitem__(self, entity_id):
         """Get entity instance from entityset
@@ -189,8 +192,956 @@
                 self._metadata = old_metadata
         return self._metadata
 
-<<<<<<< HEAD
-=======
+    @property
+    def is_metadata(self):
+        return all(e.df.empty for e in self.entity_stores.values())
+
+    @property
+    def entity_names(self):
+        """
+        Return list of each entity's id
+        """
+        return [e.id for e in self.entities]
+
+    def to_pickle(self, path):
+        to_pickle(self, path)
+        return self
+
+    @classmethod
+    def read_pickle(cls, path):
+        return read_pickle(path)
+
+    ###########################################################################
+    #   Public getter/setter methods  #########################################
+    ###########################################################################
+
+    def __repr__(self):
+        repr_out = u"Entityset: {}\n".format(self.id)
+        repr_out += u"  Entities:"
+        for e in self.entities:
+            if e.df.shape:
+                repr_out += u"\n    {} [Rows: {}, Columns: {}]".format(
+                    e.id, e.df.shape[0], e.df.shape[1])
+            else:
+                repr_out += u"\n    {} [Rows: None, Columns: None]".format(
+                    e.id)
+        repr_out += "\n  Relationships:"
+
+        if len(self.relationships) == 0:
+            repr_out += "\n    No relationships"
+
+        for r in self.relationships:
+            repr_out += u"\n    %s.%s -> %s.%s" % \
+                (r._child_entity_id, r._child_variable_id,
+                 r._parent_entity_id, r._parent_variable_id)
+
+        return repr_out
+
+    def add_relationships(self, relationships):
+        """Add multiple new relationships to a entityset
+
+        Args:
+            relationships (list[Relationship]) : List of new
+                relationships.
+        """
+        return [self.add_relationship(r) for r in relationships][-1]
+
+    def add_relationship(self, relationship):
+        """Add a new relationship between entities in the entityset
+
+        Args:
+            relationship (Relationship) : Instance of new
+                relationship to be added.
+        """
+        if relationship in self.relationships:
+            logger.warning(
+                "Not adding duplicate relationship: %s", relationship)
+            return self
+
+        # _operations?
+
+        # this is a new pair of entities
+        child_e = relationship.child_entity
+        child_v = relationship.child_variable.id
+        parent_e = relationship.parent_entity
+        parent_v = relationship.parent_variable.id
+        if not isinstance(self[child_e.id][child_v], vtypes.Discrete):
+            child_e.convert_variable_type(variable_id=child_v,
+                                          new_type=vtypes.Id,
+                                          convert_data=False)
+        if not isinstance(self[parent_e.id][parent_v], vtypes.Discrete):
+            parent_e.convert_variable_type(variable_id=parent_v,
+                                           new_type=vtypes.Index,
+                                           convert_data=False)
+
+        self.relationships.append(relationship)
+        self.index_data(relationship)
+        return self
+
+    def get_pandas_data_slice(self, filter_entity_ids, index_eid,
+                              instances, entity_columns=None,
+                              time_last=None, training_window=None,
+                              verbose=False):
+        """
+        Get the slice of data related to the supplied instances of the index
+        entity.
+        """
+        eframes_by_filter = {}
+
+        if verbose:
+            iterator = make_tqdm_iterator(iterable=filter_entity_ids,
+                                          desc="Gathering relevant data",
+                                          unit="entity")
+        else:
+            iterator = filter_entity_ids
+        # gather frames for each child, for each parent
+        for filter_eid in iterator:
+            # get the instances of the top-level entity linked by our instances
+            toplevel_slice = self.related_instances(start_entity_id=index_eid,
+                                                    final_entity_id=filter_eid,
+                                                    instance_ids=instances,
+                                                    time_last=time_last,
+                                                    training_window=training_window)
+
+            eframes = {filter_eid: toplevel_slice}
+
+            # Do a bredth-first search of the relationship tree rooted at this
+            # entity, filling out eframes for each entity we hit on the way.
+            r_queue = self.get_backward_relationships(filter_eid)
+            while r_queue:
+                r = r_queue.pop(0)
+                child_eid = r.child_variable.entity.id
+                child_columns = None
+                if entity_columns is not None and child_eid not in entity_columns:
+                    # entity_columns specifies which columns to extract
+                    # if it skips a relationship (specifies child and grandparent columns)
+                    # we need to at least add the ids of the intermediate entity
+                    child_columns = [v.id for v in self[child_eid].variables
+                                     if isinstance(v, (vtypes.Index, vtypes.Id,
+                                                       vtypes.TimeIndex))]
+                elif entity_columns is not None:
+                    child_columns = entity_columns[child_eid]
+
+                parent_eid = r.parent_variable.entity.id
+
+                # If we've already seen this child, this is a diamond graph and
+                # we don't know what to do
+                if child_eid in eframes:
+                    raise RuntimeError('Diamond graph detected!')
+
+                # Add this child's children to the queue
+                r_queue += self.get_backward_relationships(child_eid)
+
+                # Query the child of the current backwards relationship for the
+                # instances we want
+                instance_vals = eframes[parent_eid][r.parent_variable.id]
+                eframes[child_eid] =\
+                    self.entity_stores[child_eid].query_by_values(
+                        instance_vals,
+                        variable_id=r.child_variable.id,
+                        columns=child_columns,
+                        time_last=time_last,
+                        training_window=training_window)
+
+                # add link variables to this dataframe in order to link it to its
+                # (grand)parents
+                self._add_multigenerational_link_vars(frames=eframes,
+                                                      start_entity_id=filter_eid,
+                                                      end_entity_id=child_eid)
+
+            eframes_by_filter[filter_eid] = eframes
+
+        # If there are no instances of *this* entity in the index, return None
+        if eframes_by_filter[index_eid][index_eid].shape[0] == 0:
+            return None
+
+        return eframes_by_filter
+
+    ###########################################################################
+    #   Relationship access/helper methods  ###################################
+    ###########################################################################
+
+    def find_path(self, start_entity_id, goal_entity_id,
+                  include_num_forward=False):
+        """Find a path in the entityset represented as a DAG
+           between start_entity and goal_entity
+
+        Args:
+            start_entity_id (str) : Id of entity to start the search from.
+            goal_entity_id  (str) : Id of entity to find forward path to.
+            include_num_forward (bool) : If True, return number of forward
+                relationships in path if the path ends on a forward
+                relationship, otherwise return 0.
+
+        Returns:
+            List of relationships that go from start entity to goal
+                entity. None is returned if no path exists.
+            If include_forward_distance is True,
+                returns a tuple of (relationship_list, forward_distance).
+
+        See Also:
+            :func:`BaseEntitySet.find_forward_path`
+            :func:`BaseEntitySet.find_backward_path`
+        """
+        if start_entity_id == goal_entity_id:
+            if include_num_forward:
+                return [], 0
+            else:
+                return []
+
+        # BFS so we get shortest path
+        start_node = BFSNode(start_entity_id, None, None)
+        queue = [start_node]
+        nodes = {}
+
+        while len(queue) > 0:
+            current_node = queue.pop(0)
+            if current_node.entity_id == goal_entity_id:
+                path, num_forward = current_node.build_path()
+                if include_num_forward:
+                    return path, num_forward
+                else:
+                    return path
+
+            for r in self.get_forward_relationships(current_node.entity_id):
+                if r.parent_entity.id not in nodes:
+                    parent_node = BFSNode(r.parent_entity.id, current_node, r)
+                    nodes[r.parent_entity.id] = parent_node
+                    queue.append(parent_node)
+
+            for r in self.get_backward_relationships(current_node.entity_id):
+                if r.child_entity.id not in nodes:
+                    child_node = BFSNode(r.child_entity.id, current_node, r)
+                    nodes[r.child_entity.id] = child_node
+                    queue.append(child_node)
+
+        raise ValueError(("No path from {} to {}! Check that all entities "
+                          .format(start_entity_id, goal_entity_id)),
+                         "are connected by relationships")
+
+    def find_forward_path(self, start_entity_id, goal_entity_id):
+        """Find a forward path between a start and goal entity
+
+        Args:
+            start_entity_id (str) : id of entity to start the search from
+            goal_entity_id  (str) : if of entity to find forward path to
+
+        Returns:
+            List of relationships that go from start entity to goal
+                entity. None is return if no path exists
+
+        See Also:
+            :func:`BaseEntitySet.find_backward_path`
+            :func:`BaseEntitySet.find_path`
+        """
+
+        if start_entity_id == goal_entity_id:
+            return []
+
+        for r in self.get_forward_relationships(start_entity_id):
+            new_path = self.find_forward_path(
+                r.parent_entity.id, goal_entity_id)
+            if new_path is not None:
+                return [r] + new_path
+
+        return None
+
+    def find_backward_path(self, start_entity_id, goal_entity_id):
+        """Find a backward path between a start and goal entity
+
+        Args:
+            start_entity_id (str) : Id of entity to start the search from.
+            goal_entity_id  (str) : Id of entity to find backward path to.
+
+        See Also:
+            :func:`BaseEntitySet.find_forward_path`
+            :func:`BaseEntitySet.find_path`
+
+        Returns:
+            List of relationship that go from start entity to goal entity. None
+            is returned if no path exists.
+        """
+        forward_path = self.find_forward_path(goal_entity_id, start_entity_id)
+        if forward_path is not None:
+            return forward_path[::-1]
+        return None
+
+    def get_forward_entities(self, entity_id, deep=False):
+        """Get entities that are in a forward relationship with entity
+
+        Args:
+            entity_id (str) - Id entity of entity to search from.
+            deep (bool) - if True, recursively find forward entities.
+
+        Returns:
+            Set of entity IDs in a forward relationship with the passed in
+            entity.
+        """
+        parents = [r.parent_entity.id for r in
+                   self.get_forward_relationships(entity_id)]
+
+        if deep:
+            parents_deep = set([])
+            for p in parents:
+                parents_deep.add(p)
+
+                # no loops that are typically caused by one to one relationships
+                if entity_id in self.get_forward_entities(p):
+                    continue
+
+                to_add = self.get_forward_entities(p, deep=True)
+                parents_deep = parents_deep.union(to_add)
+
+            parents = parents_deep
+
+        return set(parents)
+
+    def get_backward_entities(self, entity_id, deep=False):
+        """Get entities that are in a backward relationship with entity
+
+        Args:
+            entity_id (str) - Id entity of entity to search from.
+            deep (bool) - If True, recursively find backward entities.
+
+        Returns:
+            Set of each :class:`.Entity` in a backward relationship.
+        """
+        children = [r.child_entity.id for r in
+                    self.get_backward_relationships(entity_id)]
+        if deep:
+            children_deep = set([])
+            for p in children:
+                children_deep.add(p)
+                to_add = self.get_backward_entities(p, deep=True)
+                children_deep = children_deep.union(to_add)
+
+            children = children_deep
+        return set(children)
+
+    def get_forward_relationships(self, entity_id):
+        """Get relationships where entity "entity_id" is the child
+
+        Args:
+            entity_id (str): Id of entity to get relationships for.
+
+        Returns:
+            list[:class:`.Relationship`]: List of forward relationships.
+        """
+        return [r for r in self.relationships if r.child_entity.id == entity_id]
+
+    def get_backward_relationships(self, entity_id):
+        """
+        get relationships where entity "entity_id" is the parent.
+
+        Args:
+            entity_id (str): Id of entity to get relationships for.
+
+        Returns:
+            list[:class:`.Relationship`]: list of backward relationships
+        """
+        return [r for r in self.relationships if r.parent_entity.id == entity_id]
+
+    def get_relationship(self, eid_1, eid_2):
+        """Get relationship, if any, between eid_1 and eid_2
+
+        Args:
+            eid_1 (str): Id of first entity to get relationships for.
+            eid_2 (str): Id of second entity to get relationships for.
+
+        Returns:
+            :class:`.Relationship`: Relationship or None
+        """
+        for r in self.relationships:
+            if r.child_entity.id == eid_1 and r.parent_entity.id == eid_2 or \
+                    r.parent_entity.id == eid_1 and r.child_entity.id == eid_2:
+                return r
+        return None
+
+    def _is_backward_relationship(self, rel, prev_ent):
+        if prev_ent == rel.parent_entity.id:
+            return True
+        return False
+
+    def path_relationships(self, path, start_entity_id):
+        """
+        Generate a list of the strings "forward" or "backward" corresponding to
+        the direction of the relationship at each point in `path`.
+        """
+        prev_entity = start_entity_id
+        rels = []
+        for r in path:
+            if self._is_backward_relationship(r, prev_entity):
+                rels.append('backward')
+                prev_entity = r.child_variable.entity.id
+            else:
+                rels.append('forward')
+                prev_entity = r.parent_variable.entity.id
+        return rels
+
+    ###########################################################################
+    #  Entity creation methods  ##############################################
+    ###########################################################################
+
+    def entity_from_dataframe(self,
+                              entity_id,
+                              dataframe,
+                              index=None,
+                              variable_types=None,
+                              make_index=False,
+                              time_index=None,
+                              secondary_time_index=None,
+                              encoding=None,
+                              already_sorted=False):
+        """
+        Load the data for a specified entity from a Pandas DataFrame.
+
+        Args:
+            entity_id (str) : Unique id to associate with this entity.
+
+            dataframe (pandas.DataFrame) : Dataframe containing the data.
+
+            index (str, optional): Name of the variable used to index the entity.
+                If None, take the first column.
+
+            variable_types (dict[str -> Variable], optional):
+                Keys are of variable ids and values are variable types. Used to to
+                initialize an entity's store.
+
+            make_index (bool, optional) : If True, assume index does not
+                exist as a column in dataframe, and create a new column of that name
+                using integers. Otherwise, assume index exists.
+
+            time_index (str, optional): Name of the variable containing
+                time data. Type must be in :class:`variables.DateTime` or be
+                able to be cast to datetime (e.g. str, float, or numeric.)
+
+            secondary_time_index (dict[str -> Variable]): Name of variable
+                containing time data to use a second time index for the entity.
+
+            encoding (str, optional): If None, will use 'ascii'. Another option is
+                'utf-8', or any encoding supported by pandas.
+
+            already_sorted (bool, optional) : If True, assumes that input dataframe
+                is already sorted by time. Defaults to False.
+
+        Notes:
+
+            Will infer variable types from Pandas dtype
+
+        Example:
+            .. ipython:: python
+
+                import featuretools as ft
+                import pandas as pd
+                transactions_df = pd.DataFrame({"id": [1, 2, 3, 4, 5, 6],
+                                                "session_id": [1, 2, 1, 3, 4, 5],
+                                                "amount": [100.40, 20.63, 33.32, 13.12, 67.22, 1.00],
+                                                "transaction_time": pd.date_range(start="10:00", periods=6, freq="10s"),
+                                                "fraud": [True, False, True, False, True, True]})
+                es = ft.EntitySet("example")
+                es.entity_from_dataframe(entity_id="transactions",
+                                         index="id",
+                                         time_index="transaction_time",
+                                         dataframe=transactions_df)
+
+                es["transactions"]
+                es["transactions"].df
+
+        """
+
+        return self._import_from_dataframe(entity_id, dataframe.copy(), index=index,
+                                           make_index=make_index,
+                                           time_index=time_index,
+                                           secondary_time_index=secondary_time_index,
+                                           variable_types=variable_types,
+                                           encoding=encoding,
+                                           already_sorted=already_sorted)
+
+    def normalize_entity(self, base_entity_id, new_entity_id, index,
+                         additional_variables=None, copy_variables=None,
+                         convert_links_to_integers=False,
+                         make_time_index=None,
+                         make_secondary_time_index=None,
+                         new_entity_time_index=None,
+                         new_entity_secondary_time_index=None,
+                         time_index_reduce='first',
+                         variable_types=None):
+        """Utility to normalize an entity_store
+
+        Args:
+            base_entity_id (str) : Entity id from which to split.
+
+            new_entity_id (str): Id of the new entity.
+
+            index (str): Variable in old entity
+                that will become index of new entity. Relationship
+                will be created across this variable.
+
+            additional_variables (list[str]):
+                List of variable ids to remove from
+                base_entity and move to new entity.
+
+            copy_variables (list[str]): List of
+                variable ids to copy from old entity
+                and move to new entity.
+
+            convert_links_to_integers (bool) : If True,
+                convert the linking variable between the two
+                entities to an integer. Old variable will be kept only
+                in the new normalized entity, and the new variable will have
+                the old variable's name plus "_id".
+
+            make_time_index (bool or str, optional): Create time index for new entity based
+                on time index in base_entity, optionally specifying which variable in base_entity
+                to use for time_index. If specified as True without a specific variable,
+                uses the primary time index. Defaults to True if base entity has a time index.
+
+            make_secondary_time_index (dict[str -> list[str]], optional): Create a secondary time index
+                from key. Values of dictionary
+                are the variables to associate with the secondary time index. Only one
+                secondary time index is allowed. If None, only associate the time index.
+
+            new_entity_time_index (str, optional): Rename new entity time index.
+
+            new_entity_secondary_time_index (str, optional): Rename new entity secondary time index.
+
+            time_index_reduce (str): If making a time_index, choose either
+                the 'first' time or the 'last' time from the associated children instances.
+                If creating a secondary time index, then the primary time index always reduces
+                using 'first', and secondary using 'last'.
+
+            variable_types (dict[str -> Variable]): A dictionary of variable types for the new entity.
+                Keys are variable ids and values are variable types.
+
+        """
+        base_entity = self.entity_stores[base_entity_id]
+        # variable_types = base_entity.variable_types
+        additional_variables = additional_variables or []
+        copy_variables = copy_variables or []
+        for v in additional_variables + copy_variables:
+            if v == index:
+                raise ValueError("Not copying {} as both index and variable".format(v))
+                break
+        new_index = index
+
+        if convert_links_to_integers:
+            new_index = make_index_variable_name(new_entity_id)
+
+        transfer_types = {}
+        transfer_types[new_index] = type(base_entity[index])
+        for v in additional_variables + copy_variables:
+            transfer_types[v] = type(base_entity[v])
+
+        # create and add new entity
+        new_entity_df = self[base_entity_id].df
+
+        if make_time_index is None and base_entity.time_index is not None:
+            make_time_index = True
+
+        if isinstance(make_time_index, str):
+            base_time_index = make_time_index
+            new_entity_time_index = base_entity[make_time_index].id
+        elif make_time_index:
+            base_time_index = base_entity.time_index
+            if new_entity_time_index is None:
+                new_entity_time_index = "%s_%s_time" % (time_index_reduce, base_entity.id)
+
+            assert base_entity.time_index is not None, \
+                "Base entity doesn't have time_index defined"
+
+            if base_time_index not in [v for v in additional_variables]:
+                copy_variables.append(base_time_index)
+
+            transfer_types[new_entity_time_index] = type(base_entity[base_entity.time_index])
+
+            new_entity_df.sort_values([base_time_index, base_entity.index], kind="mergesort", inplace=True)
+        else:
+            new_entity_time_index = None
+
+        selected_variables = [index] +\
+            [v for v in additional_variables] +\
+            [v for v in copy_variables]
+
+        new_entity_df2 = new_entity_df. \
+            drop_duplicates(index, keep=time_index_reduce)[selected_variables]
+
+        if make_time_index:
+            new_entity_df2.rename(columns={base_time_index: new_entity_time_index}, inplace=True)
+        if make_secondary_time_index:
+            time_index_reduce = 'first'
+
+            assert len(make_secondary_time_index) == 1, "Can only provide 1 secondary time index"
+            secondary_time_index = list(make_secondary_time_index.keys())[0]
+
+            secondary_variables = [index, secondary_time_index] + list(make_secondary_time_index.values())[0]
+            secondary_df = new_entity_df. \
+                drop_duplicates(index, keep='last')[secondary_variables]
+            if new_entity_secondary_time_index:
+                secondary_df.rename(columns={secondary_time_index: new_entity_secondary_time_index},
+                                    inplace=True)
+                secondary_time_index = new_entity_secondary_time_index
+            else:
+                new_entity_secondary_time_index = secondary_time_index
+            secondary_df.set_index(index, inplace=True)
+            new_entity_df = new_entity_df2.join(secondary_df, on=index)
+        else:
+            new_entity_df = new_entity_df2
+
+        base_entity_index = index
+        if convert_links_to_integers:
+            old_entity_df = self[base_entity_id].df
+            link_variable_id = make_index_variable_name(new_entity_id)
+            new_entity_df[link_variable_id] = np.arange(0, new_entity_df.shape[0])
+            just_index = old_entity_df[[index]]
+            id_as_int = just_index.merge(new_entity_df,
+                                         left_on=index,
+                                         right_on=index,
+                                         how='left')[link_variable_id]
+
+            old_entity_df.loc[:, index] = id_as_int.values
+
+            base_entity.update_data(old_entity_df)
+            index = link_variable_id
+
+        transfer_types[index] = vtypes.Categorical
+        if make_secondary_time_index:
+            old_ti_name = list(make_secondary_time_index.keys())[0]
+            ti_cols = list(make_secondary_time_index.values())[0]
+            ti_cols = [c if c != old_ti_name else secondary_time_index for c in ti_cols]
+            make_secondary_time_index = {secondary_time_index: ti_cols}
+
+        self._import_from_dataframe(new_entity_id, new_entity_df,
+                                    index,
+                                    time_index=new_entity_time_index,
+                                    secondary_time_index=make_secondary_time_index,
+                                    last_time_index=None,
+                                    variable_types=transfer_types,
+                                    encoding=base_entity.encoding)
+
+        for v in additional_variables:
+            self.entity_stores[base_entity_id].delete_variable(v)
+
+        new_entity = self.entity_stores[new_entity_id]
+        base_entity.convert_variable_type(base_entity_index, vtypes.Id, convert_data=False)
+        self.add_relationship(Relationship(new_entity[index], base_entity[base_entity_index]))
+
+        return self
+
+    ###########################################################################
+    #  Data wrangling methods  ###############################################
+    ###########################################################################
+
+    def combine_variables(self, entity_id, new_id, to_combine,
+                          drop=False, hashed=False, **kwargs):
+        """Combines two variable into variable new_id
+
+        Args:
+            entity_id (str): Id of Entity to be modified.
+            new_id (str): Id of new variable being created.
+            to_combine (list[Variable] or list[str]): List of
+                variables to combine.
+            drop (bool, optional): If True, variables that are combined are
+                dropped from the entity.
+            hashed (bool, optional): If True, combination variables values are
+                hashed, resulting in an integer column dtype. Otherwise, values
+                are just concatenated.
+
+        Note:
+            Underlying data for variable must be of type str.
+
+        """
+        # _operations?
+        entity = self[entity_id]
+        to_combine = _check_variable_list(to_combine, entity)
+
+        df = self[entity.id].df
+
+        new_data = None
+        for v in to_combine:
+            if new_data is None:
+                new_data = df[v.id].map(lambda x: (str(x) if isinstance(x, (int, float)) else x).encode('utf-8'))
+                continue
+            new_data += "_".encode('utf-8')
+            new_data += df[v.id].map(lambda x: (str(x) if isinstance(x, (int, float)) else x).encode('utf-8'))
+
+        if hashed:
+            new_data = new_data.map(hash)
+
+        # first add to entityset
+        entity.add_variable(new_id, type=vtypes.Categorical, data=new_data)
+
+        if drop:
+            [entity.delete_variable(v.id) for v in to_combine]
+
+    def concat(self, other, inplace=False):
+        '''Combine entityset with another to create a new entityset with the
+        combined data of both entitysets.
+        '''
+        assert_string = "Entitysets must have the same entities, relationships"\
+            ", and variable_ids"
+        assert (self.__eq__(other) and
+                self.relationships == other.relationships), assert_string
+
+        for entity in self.entities:
+            assert entity.id in other.entity_stores, assert_string
+            assert (len(self[entity.id].variables) ==
+                    len(other[entity.id].variables)), assert_string
+            other_variable_ids = [o_variable.id for o_variable in
+                                  other[entity.id].variables]
+            assert (all([variable.id in other_variable_ids
+                         for variable in self[entity.id].variables])), assert_string
+
+        if inplace:
+            combined_es = self
+        else:
+            combined_es = copy.deepcopy(self)
+        for entity in self.entities:
+            self_df = entity.df
+            other_df = other[entity.id].df
+            combined_df = pd.concat([self_df, other_df])
+            if entity.created_index == entity.index:
+                columns = [col for col in combined_df.columns if
+                           col != entity.index or col != entity.time_index]
+            else:
+                columns = [entity.index]
+            combined_df.drop_duplicates(columns, inplace=True)
+            combined_es[entity.id].update_data(combined_df)
+
+        for r in combined_es.relationships:
+            combined_es.index_data(r)
+        return combined_es
+
+    def add_parent_time_index(self, entity_id, parent_entity_id,
+                              parent_time_index_variable=None,
+                              child_time_index_variable=None,
+                              include_secondary_time_index=False,
+                              secondary_time_index_variables=[]):
+        entity = self.entity_stores[entity_id]
+
+        parent_entity = self.entity_stores[parent_entity_id]
+        if parent_time_index_variable is None:
+            parent_time_index_variable = parent_entity.time_index
+            assert parent_time_index_variable is not None, ("If parent does not have a time index, ",
+                                                            "you must specify which variable to use")
+        msg = ("parent time index variable must be ",
+               "a Datetime, Numeric, or Ordinal")
+        assert isinstance(parent_entity[parent_time_index_variable], (vtypes.Numeric, vtypes.Ordinal, vtypes.Datetime)), msg
+
+        self._add_parent_variable_to_df(entity_id, parent_entity_id,
+                                        parent_time_index_variable,
+                                        child_time_index_variable)
+        entity.set_time_index(child_time_index_variable)
+        if include_secondary_time_index:
+            msg = "Parent entity has no secondary time index"
+            assert len(parent_entity.secondary_time_index), msg
+            parent_sec_ti_id = list(parent_entity.secondary_time_index.keys())[0]
+            parent_sec_ti_vars = list(parent_entity.secondary_time_index.values())[0]
+            if isinstance(secondary_time_index_variables, list):
+                parent_sec_ti_vars = [v for v in parent_sec_ti_vars
+                                      if v in secondary_time_index_variables]
+            # TODO: arg to name child vars
+            for v in [parent_sec_ti_id] + parent_sec_ti_vars:
+                self._add_parent_variable_to_df(entity_id, parent_entity_id,
+                                                v)
+            new_secondary_time_index = {parent_sec_ti_id: parent_sec_ti_vars}
+            entity.set_secondary_time_index(new_secondary_time_index)
+
+    ###########################################################################
+    #  Indexing methods  ###############################################
+    ###########################################################################
+
+    def index_data(self, r):
+        """
+        If necessary, generate an index on the data which links instances of
+        parent entities to collections of child instances which link to them.
+        """
+        parent_entity = self.entity_stores[r.parent_variable.entity.id]
+        child_entity = self.entity_stores[r.child_variable.entity.id]
+        child_entity.index_by_parent(parent_entity=parent_entity)
+
+    def add_last_time_indexes(self):
+        """
+        Calculates the last time index values for each entity (the last time
+        an instance or children of that instance were observed).  Used when
+        calculating features using training windows
+        """
+        # Generate graph of entities to find leaf entities
+        children = defaultdict(list)  # parent --> child mapping
+        child_vars = defaultdict(dict)
+        for r in self.relationships:
+            children[r.parent_entity.id].append(r.child_entity)
+            child_vars[r.parent_entity.id][r.child_entity.id] = r.child_variable
+
+        explored = set([])
+        queue = self.entities[:]
+
+        for entity in self.entities:
+            entity.last_time_index = None
+
+        while len(explored) < len(self.entities):
+            entity = queue.pop(0)
+
+            if entity.last_time_index is None:
+                if entity.time_index is not None:
+                    lti = entity.df[entity.time_index].copy()
+                else:
+                    lti = entity.df[entity.index].copy()
+                    lti[:] = None
+                entity.last_time_index = lti
+
+            if entity.id in children:
+                child_entities = children[entity.id]
+
+                # if all children not explored, skip for now
+                if not set([e.id for e in child_entities]).issubset(explored):
+                    queue.append(entity)
+                    continue
+
+                # updated last time from all children
+                for child_e in child_entities:
+                    if child_e.last_time_index is None:
+                        continue
+
+                    link_var = child_vars[entity.id][child_e.id].id
+                    lti_df = pd.DataFrame({'last_time': child_e.last_time_index,
+                                           entity.index: child_e.df[link_var]})
+                    # sort by time and keep only the most recent
+                    lti_df.sort_values(['last_time', entity.index],
+                                       kind="mergesort",
+                                       inplace=True)
+                    lti_df.drop_duplicates(entity.index,
+                                           keep='last',
+                                           inplace=True)
+
+                    lti_df.set_index(entity.index, inplace=True)
+                    lti_df = lti_df.reindex(entity.last_time_index.index)
+                    lti_df['last_time_old'] = entity.last_time_index
+                    lti_df = lti_df.apply(lambda x: x.dropna().max(), axis=1)
+                    entity.last_time_index = lti_df
+                    entity.last_time_index.name = 'last_time'
+
+            explored.add(entity.id)
+
+    ###########################################################################
+    #  Other ###############################################
+    ###########################################################################
+
+    def add_interesting_values(self, max_values=5, verbose=False):
+        """Find interesting values for categorical variables, to be used to generate "where" clauses
+
+        Args:
+            max_values (int) : Maximum number of values per variable to add.
+            verbose (bool) : If True, print summary of interesting values found.
+
+        Returns:
+            None
+
+        """
+        for entity in self.entities:
+            entity.add_interesting_values(max_values=max_values, verbose=verbose)
+
+    def related_instances(self, start_entity_id, final_entity_id,
+                          instance_ids=None, time_last=None, add_link=False,
+                          training_window=None):
+        """
+        Filter out all but relevant information from dataframes along path
+        from start_entity_id to final_entity_id,
+        exclude data if it does not lie within  and time_last
+
+        Args:
+            start_entity_id (str) : Id of start entity.
+            final_entity_id (str) : Id of final entity.
+            instance_ids (list[str]) : List of start entity instance ids from
+                which to find related instances in final entity.
+            time_last (pd.TimeStamp) :  Latest allowed time.
+            add_link (bool) : If True, add a link variable from the first
+                entity in the path to the last. Assumes the path is made up of
+                only backwards relationships.
+
+        Returns:
+            pd.DataFrame : Dataframe of related instances on the final_entity_id
+        """
+        # Load the filtered dataframe for the first entity
+        training_window_is_dict = isinstance(training_window, dict)
+        window = training_window
+        start_estore = self.entity_stores[start_entity_id]
+        # This check might be brittle
+        if instance_ids is not None and not hasattr(instance_ids, '__iter__'):
+            instance_ids = [instance_ids]
+
+        if training_window_is_dict:
+            window = training_window.get(start_estore.id)
+        df = start_estore.query_by_values(instance_vals=instance_ids,
+                                          time_last=time_last,
+                                          training_window=window)
+        # if we're querying on a path that's not actually a path, just return
+        # the relevant slice of the entityset
+        if start_entity_id == final_entity_id:
+            return df
+
+        # get relationship path from start to end entity
+        path = self.find_path(start_entity_id, final_entity_id)
+        if path is None or len(path) == 0:
+            return pd.DataFrame()
+
+        if add_link:
+            assert 'forward' not in self.path_relationships(path,
+                                                            start_entity_id)
+            rvar = path[0].get_entity_variable(start_entity_id)
+            link_map = {i: i for i in df[rvar]}
+
+        prev_entity_id = start_entity_id
+
+        # Walk down the path of entities and take related instances at each step
+        for i, r in enumerate(path):
+            new_entity_id = r.get_other_entity(prev_entity_id)
+            rvar_old = r.get_entity_variable(prev_entity_id)
+            rvar_new = r.get_entity_variable(new_entity_id)
+            all_ids = df[rvar_old]
+
+            # filter the next entity by the values found in the previous
+            # entity's relationship column
+            entity_store = self.entity_stores[new_entity_id]
+            if training_window_is_dict:
+                window = training_window.get(entity_store.id)
+            df = entity_store.query_by_values(all_ids,
+                                              variable_id=rvar_new,
+                                              time_last=time_last,
+                                              training_window=window)
+
+            # group the rows in the new dataframe by the instances of the first
+            # dataframe, and add a new column linking the two.
+            if add_link:
+                new_link_map = {}
+                for parent_ix, gdf in df.groupby(rvar_new):
+                    for child_ix in gdf.index:
+                        new_link_map[child_ix] = link_map[parent_ix]
+                link_map = new_link_map
+
+                child_link_var = \
+                    Relationship._get_link_variable_name(path[:i + 1])
+                if child_link_var not in df.columns:
+                    df = df.join(pd.Series(link_map, name=child_link_var))
+
+            prev_entity_id = new_entity_id
+
+        return df
+
+    def gen_relationship_var(self, child_eid, parent_eid):
+        path = self.find_path(parent_eid, child_eid)
+        r = path.pop(0)
+        child_link_name = r.child_variable.id
+        for r in path:
+            parent_entity = r.parent_entity
+            parent_link_name = child_link_name
+            child_link_name = '%s.%s' % (parent_entity.id,
+                                         parent_link_name)
+        return child_link_name
+
+    ###########################################################################
+    #  Private methods  ######################################################
+    ###########################################################################
+
     def _gen_metadata(self):
         new_entityset = object.__new__(EntitySet)
         new_entityset_dict = {}
@@ -214,1021 +1165,6 @@
             r.entityset = new_entityset
         return new_entityset
 
-    # TODO make these private
-    @classmethod
-    def _entity_metadata(cls, e):
-        new_dict = {}
-        for k, v in e.__dict__.items():
-            if k not in ["data", "entityset", "variables"]:
-                new_dict[k] = v
-        new_dict["data"] = {
-            "df": e.df.head(0),
-            "last_time_index": None,
-            "indexed_by": {}
-        }
-        new_dict["variables"] = [cls._variable_metadata(v)
-                                 for v in e.variables]
-        new_dict = copy.deepcopy(new_dict)
-        new_entity = object.__new__(Entity)
-        new_entity.__dict__ = new_dict
-        return new_entity
-
-    @classmethod
-    def _relationship_metadata(cls, r):
-        new_dict = {}
-        for k, v in r.__dict__.items():
-            if k != "entityset":
-                new_dict[k] = v
-        new_dict = copy.deepcopy(new_dict)
-        new_r = object.__new__(Relationship)
-        new_r.__dict__ = new_dict
-        return new_r
-
-    @classmethod
-    def _variable_metadata(cls, var):
-        new_dict = {}
-        for k, v in var.__dict__.items():
-            if k != "entity":
-                new_dict[k] = v
-        new_dict = copy.deepcopy(new_dict)
-        new_v = object.__new__(type(var))
-        new_v.__dict__ = new_dict
-        return new_v
-
->>>>>>> 2d9e7bf8
-    @property
-    def is_metadata(self):
-        return all(e.df.empty for e in self.entity_stores.values())
-
-    @property
-    def entity_names(self):
-        """
-        Return list of each entity's id
-        """
-        return [e.id for e in self.entities]
-
-    def to_pickle(self, path):
-        to_pickle(self, path)
-        return self
-
-    @classmethod
-    def read_pickle(cls, path):
-        return read_pickle(path)
-
-    ###########################################################################
-    #   Public getter/setter methods  #########################################
-    ###########################################################################
-
-    def __repr__(self):
-        repr_out = u"Entityset: {}\n".format(self.id)
-        repr_out += u"  Entities:"
-        for e in self.entities:
-            if e.df.shape:
-                repr_out += u"\n    {} [Rows: {}, Columns: {}]".format(
-                    e.id, e.df.shape[0], e.df.shape[1])
-            else:
-                repr_out += u"\n    {} [Rows: None, Columns: None]".format(
-                    e.id)
-        repr_out += "\n  Relationships:"
-
-        if len(self.relationships) == 0:
-            repr_out += "\n    No relationships"
-
-        for r in self.relationships:
-            repr_out += u"\n    %s.%s -> %s.%s" % \
-                (r._child_entity_id, r._child_variable_id,
-                 r._parent_entity_id, r._parent_variable_id)
-
-        return repr_out
-
-    def add_relationships(self, relationships):
-        """Add multiple new relationships to a entityset
-
-        Args:
-            relationships (list[Relationship]) : List of new
-                relationships.
-        """
-        return [self.add_relationship(r) for r in relationships][-1]
-
-    def add_relationship(self, relationship):
-        """Add a new relationship between entities in the entityset
-
-        Args:
-            relationship (Relationship) : Instance of new
-                relationship to be added.
-        """
-        if relationship in self.relationships:
-            logger.warning(
-                "Not adding duplicate relationship: %s", relationship)
-            return self
-
-        # _operations?
-
-        # this is a new pair of entities
-        child_e = relationship.child_entity
-        child_v = relationship.child_variable.id
-        parent_e = relationship.parent_entity
-        parent_v = relationship.parent_variable.id
-        if not isinstance(self[child_e.id][child_v], vtypes.Discrete):
-            child_e.convert_variable_type(variable_id=child_v,
-                                          new_type=vtypes.Id,
-                                          convert_data=False)
-        if not isinstance(self[parent_e.id][parent_v], vtypes.Discrete):
-            parent_e.convert_variable_type(variable_id=parent_v,
-                                           new_type=vtypes.Index,
-                                           convert_data=False)
-
-        self.relationships.append(relationship)
-        self.index_data(relationship)
-        return self
-
-    def get_pandas_data_slice(self, filter_entity_ids, index_eid,
-                              instances, entity_columns=None,
-                              time_last=None, training_window=None,
-                              verbose=False):
-        """
-        Get the slice of data related to the supplied instances of the index
-        entity.
-        """
-        eframes_by_filter = {}
-
-        if verbose:
-            iterator = make_tqdm_iterator(iterable=filter_entity_ids,
-                                          desc="Gathering relevant data",
-                                          unit="entity")
-        else:
-            iterator = filter_entity_ids
-        # gather frames for each child, for each parent
-        for filter_eid in iterator:
-            # get the instances of the top-level entity linked by our instances
-            toplevel_slice = self.related_instances(start_entity_id=index_eid,
-                                                    final_entity_id=filter_eid,
-                                                    instance_ids=instances,
-                                                    time_last=time_last,
-                                                    training_window=training_window)
-
-            eframes = {filter_eid: toplevel_slice}
-
-            # Do a bredth-first search of the relationship tree rooted at this
-            # entity, filling out eframes for each entity we hit on the way.
-            r_queue = self.get_backward_relationships(filter_eid)
-            while r_queue:
-                r = r_queue.pop(0)
-                child_eid = r.child_variable.entity.id
-                child_columns = None
-                if entity_columns is not None and child_eid not in entity_columns:
-                    # entity_columns specifies which columns to extract
-                    # if it skips a relationship (specifies child and grandparent columns)
-                    # we need to at least add the ids of the intermediate entity
-                    child_columns = [v.id for v in self[child_eid].variables
-                                     if isinstance(v, (vtypes.Index, vtypes.Id,
-                                                       vtypes.TimeIndex))]
-                elif entity_columns is not None:
-                    child_columns = entity_columns[child_eid]
-
-                parent_eid = r.parent_variable.entity.id
-
-                # If we've already seen this child, this is a diamond graph and
-                # we don't know what to do
-                if child_eid in eframes:
-                    raise RuntimeError('Diamond graph detected!')
-
-                # Add this child's children to the queue
-                r_queue += self.get_backward_relationships(child_eid)
-
-                # Query the child of the current backwards relationship for the
-                # instances we want
-                instance_vals = eframes[parent_eid][r.parent_variable.id]
-                eframes[child_eid] =\
-                    self.entity_stores[child_eid].query_by_values(
-                        instance_vals,
-                        variable_id=r.child_variable.id,
-                        columns=child_columns,
-                        time_last=time_last,
-                        training_window=training_window)
-
-                # add link variables to this dataframe in order to link it to its
-                # (grand)parents
-                self._add_multigenerational_link_vars(frames=eframes,
-                                                      start_entity_id=filter_eid,
-                                                      end_entity_id=child_eid)
-
-            eframes_by_filter[filter_eid] = eframes
-
-        # If there are no instances of *this* entity in the index, return None
-        if eframes_by_filter[index_eid][index_eid].shape[0] == 0:
-            return None
-
-        return eframes_by_filter
-
-    ###########################################################################
-    #   Relationship access/helper methods  ###################################
-    ###########################################################################
-
-    def find_path(self, start_entity_id, goal_entity_id,
-                  include_num_forward=False):
-        """Find a path in the entityset represented as a DAG
-           between start_entity and goal_entity
-
-        Args:
-            start_entity_id (str) : Id of entity to start the search from.
-            goal_entity_id  (str) : Id of entity to find forward path to.
-            include_num_forward (bool) : If True, return number of forward
-                relationships in path if the path ends on a forward
-                relationship, otherwise return 0.
-
-        Returns:
-            List of relationships that go from start entity to goal
-                entity. None is returned if no path exists.
-            If include_forward_distance is True,
-                returns a tuple of (relationship_list, forward_distance).
-
-        See Also:
-            :func:`BaseEntitySet.find_forward_path`
-            :func:`BaseEntitySet.find_backward_path`
-        """
-        if start_entity_id == goal_entity_id:
-            if include_num_forward:
-                return [], 0
-            else:
-                return []
-
-        # BFS so we get shortest path
-        start_node = BFSNode(start_entity_id, None, None)
-        queue = [start_node]
-        nodes = {}
-
-        while len(queue) > 0:
-            current_node = queue.pop(0)
-            if current_node.entity_id == goal_entity_id:
-                path, num_forward = current_node.build_path()
-                if include_num_forward:
-                    return path, num_forward
-                else:
-                    return path
-
-            for r in self.get_forward_relationships(current_node.entity_id):
-                if r.parent_entity.id not in nodes:
-                    parent_node = BFSNode(r.parent_entity.id, current_node, r)
-                    nodes[r.parent_entity.id] = parent_node
-                    queue.append(parent_node)
-
-            for r in self.get_backward_relationships(current_node.entity_id):
-                if r.child_entity.id not in nodes:
-                    child_node = BFSNode(r.child_entity.id, current_node, r)
-                    nodes[r.child_entity.id] = child_node
-                    queue.append(child_node)
-
-        raise ValueError(("No path from {} to {}! Check that all entities "
-                          .format(start_entity_id, goal_entity_id)),
-                         "are connected by relationships")
-
-    def find_forward_path(self, start_entity_id, goal_entity_id):
-        """Find a forward path between a start and goal entity
-
-        Args:
-            start_entity_id (str) : id of entity to start the search from
-            goal_entity_id  (str) : if of entity to find forward path to
-
-        Returns:
-            List of relationships that go from start entity to goal
-                entity. None is return if no path exists
-
-        See Also:
-            :func:`BaseEntitySet.find_backward_path`
-            :func:`BaseEntitySet.find_path`
-        """
-
-        if start_entity_id == goal_entity_id:
-            return []
-
-        for r in self.get_forward_relationships(start_entity_id):
-            new_path = self.find_forward_path(
-                r.parent_entity.id, goal_entity_id)
-            if new_path is not None:
-                return [r] + new_path
-
-        return None
-
-    def find_backward_path(self, start_entity_id, goal_entity_id):
-        """Find a backward path between a start and goal entity
-
-        Args:
-            start_entity_id (str) : Id of entity to start the search from.
-            goal_entity_id  (str) : Id of entity to find backward path to.
-
-        See Also:
-            :func:`BaseEntitySet.find_forward_path`
-            :func:`BaseEntitySet.find_path`
-
-        Returns:
-            List of relationship that go from start entity to goal entity. None
-            is returned if no path exists.
-        """
-        forward_path = self.find_forward_path(goal_entity_id, start_entity_id)
-        if forward_path is not None:
-            return forward_path[::-1]
-        return None
-
-    def get_forward_entities(self, entity_id, deep=False):
-        """Get entities that are in a forward relationship with entity
-
-        Args:
-            entity_id (str) - Id entity of entity to search from.
-            deep (bool) - if True, recursively find forward entities.
-
-        Returns:
-            Set of entity IDs in a forward relationship with the passed in
-            entity.
-        """
-        parents = [r.parent_entity.id for r in
-                   self.get_forward_relationships(entity_id)]
-
-        if deep:
-            parents_deep = set([])
-            for p in parents:
-                parents_deep.add(p)
-
-                # no loops that are typically caused by one to one relationships
-                if entity_id in self.get_forward_entities(p):
-                    continue
-
-                to_add = self.get_forward_entities(p, deep=True)
-                parents_deep = parents_deep.union(to_add)
-
-            parents = parents_deep
-
-        return set(parents)
-
-    def get_backward_entities(self, entity_id, deep=False):
-        """Get entities that are in a backward relationship with entity
-
-        Args:
-            entity_id (str) - Id entity of entity to search from.
-            deep (bool) - If True, recursively find backward entities.
-
-        Returns:
-            Set of each :class:`.Entity` in a backward relationship.
-        """
-        children = [r.child_entity.id for r in
-                    self.get_backward_relationships(entity_id)]
-        if deep:
-            children_deep = set([])
-            for p in children:
-                children_deep.add(p)
-                to_add = self.get_backward_entities(p, deep=True)
-                children_deep = children_deep.union(to_add)
-
-            children = children_deep
-        return set(children)
-
-    def get_forward_relationships(self, entity_id):
-        """Get relationships where entity "entity_id" is the child
-
-        Args:
-            entity_id (str): Id of entity to get relationships for.
-
-        Returns:
-            list[:class:`.Relationship`]: List of forward relationships.
-        """
-        return [r for r in self.relationships if r.child_entity.id == entity_id]
-
-    def get_backward_relationships(self, entity_id):
-        """
-        get relationships where entity "entity_id" is the parent.
-
-        Args:
-            entity_id (str): Id of entity to get relationships for.
-
-        Returns:
-            list[:class:`.Relationship`]: list of backward relationships
-        """
-        return [r for r in self.relationships if r.parent_entity.id == entity_id]
-
-    def get_relationship(self, eid_1, eid_2):
-        """Get relationship, if any, between eid_1 and eid_2
-
-        Args:
-            eid_1 (str): Id of first entity to get relationships for.
-            eid_2 (str): Id of second entity to get relationships for.
-
-        Returns:
-            :class:`.Relationship`: Relationship or None
-        """
-        for r in self.relationships:
-            if r.child_entity.id == eid_1 and r.parent_entity.id == eid_2 or \
-                    r.parent_entity.id == eid_1 and r.child_entity.id == eid_2:
-                return r
-        return None
-
-    def _is_backward_relationship(self, rel, prev_ent):
-        if prev_ent == rel.parent_entity.id:
-            return True
-        return False
-
-    def path_relationships(self, path, start_entity_id):
-        """
-        Generate a list of the strings "forward" or "backward" corresponding to
-        the direction of the relationship at each point in `path`.
-        """
-        prev_entity = start_entity_id
-        rels = []
-        for r in path:
-            if self._is_backward_relationship(r, prev_entity):
-                rels.append('backward')
-                prev_entity = r.child_variable.entity.id
-            else:
-                rels.append('forward')
-                prev_entity = r.parent_variable.entity.id
-        return rels
-
-    ###########################################################################
-    #  Entity creation methods  ##############################################
-    ###########################################################################
-
-    def entity_from_dataframe(self,
-                              entity_id,
-                              dataframe,
-                              index=None,
-                              variable_types=None,
-                              make_index=False,
-                              time_index=None,
-                              secondary_time_index=None,
-                              encoding=None,
-                              already_sorted=False):
-        """
-        Load the data for a specified entity from a Pandas DataFrame.
-
-        Args:
-            entity_id (str) : Unique id to associate with this entity.
-
-            dataframe (pandas.DataFrame) : Dataframe containing the data.
-
-            index (str, optional): Name of the variable used to index the entity.
-                If None, take the first column.
-
-            variable_types (dict[str -> Variable], optional):
-                Keys are of variable ids and values are variable types. Used to to
-                initialize an entity's store.
-
-            make_index (bool, optional) : If True, assume index does not
-                exist as a column in dataframe, and create a new column of that name
-                using integers. Otherwise, assume index exists.
-
-            time_index (str, optional): Name of the variable containing
-                time data. Type must be in :class:`variables.DateTime` or be
-                able to be cast to datetime (e.g. str, float, or numeric.)
-
-            secondary_time_index (dict[str -> Variable]): Name of variable
-                containing time data to use a second time index for the entity.
-
-            encoding (str, optional): If None, will use 'ascii'. Another option is
-                'utf-8', or any encoding supported by pandas.
-
-            already_sorted (bool, optional) : If True, assumes that input dataframe
-                is already sorted by time. Defaults to False.
-
-        Notes:
-
-            Will infer variable types from Pandas dtype
-
-        Example:
-            .. ipython:: python
-
-                import featuretools as ft
-                import pandas as pd
-                transactions_df = pd.DataFrame({"id": [1, 2, 3, 4, 5, 6],
-                                                "session_id": [1, 2, 1, 3, 4, 5],
-                                                "amount": [100.40, 20.63, 33.32, 13.12, 67.22, 1.00],
-                                                "transaction_time": pd.date_range(start="10:00", periods=6, freq="10s"),
-                                                "fraud": [True, False, True, False, True, True]})
-                es = ft.EntitySet("example")
-                es.entity_from_dataframe(entity_id="transactions",
-                                         index="id",
-                                         time_index="transaction_time",
-                                         dataframe=transactions_df)
-
-                es["transactions"]
-                es["transactions"].df
-
-        """
-
-        return self._import_from_dataframe(entity_id, dataframe.copy(), index=index,
-                                           make_index=make_index,
-                                           time_index=time_index,
-                                           secondary_time_index=secondary_time_index,
-                                           variable_types=variable_types,
-                                           encoding=encoding,
-                                           already_sorted=already_sorted)
-
-    def normalize_entity(self, base_entity_id, new_entity_id, index,
-                         additional_variables=None, copy_variables=None,
-                         convert_links_to_integers=False,
-                         make_time_index=None,
-                         make_secondary_time_index=None,
-                         new_entity_time_index=None,
-                         new_entity_secondary_time_index=None,
-                         time_index_reduce='first',
-                         variable_types=None):
-        """Utility to normalize an entity_store
-
-        Args:
-            base_entity_id (str) : Entity id from which to split.
-
-            new_entity_id (str): Id of the new entity.
-
-            index (str): Variable in old entity
-                that will become index of new entity. Relationship
-                will be created across this variable.
-
-            additional_variables (list[str]):
-                List of variable ids to remove from
-                base_entity and move to new entity.
-
-            copy_variables (list[str]): List of
-                variable ids to copy from old entity
-                and move to new entity.
-
-            convert_links_to_integers (bool) : If True,
-                convert the linking variable between the two
-                entities to an integer. Old variable will be kept only
-                in the new normalized entity, and the new variable will have
-                the old variable's name plus "_id".
-
-            make_time_index (bool or str, optional): Create time index for new entity based
-                on time index in base_entity, optionally specifying which variable in base_entity
-                to use for time_index. If specified as True without a specific variable,
-                uses the primary time index. Defaults to True if base entity has a time index.
-
-            make_secondary_time_index (dict[str -> list[str]], optional): Create a secondary time index
-                from key. Values of dictionary
-                are the variables to associate with the secondary time index. Only one
-                secondary time index is allowed. If None, only associate the time index.
-
-            new_entity_time_index (str, optional): Rename new entity time index.
-
-            new_entity_secondary_time_index (str, optional): Rename new entity secondary time index.
-
-            time_index_reduce (str): If making a time_index, choose either
-                the 'first' time or the 'last' time from the associated children instances.
-                If creating a secondary time index, then the primary time index always reduces
-                using 'first', and secondary using 'last'.
-
-            variable_types (dict[str -> Variable]): A dictionary of variable types for the new entity.
-                Keys are variable ids and values are variable types.
-
-        """
-        base_entity = self.entity_stores[base_entity_id]
-        # variable_types = base_entity.variable_types
-        additional_variables = additional_variables or []
-        copy_variables = copy_variables or []
-        for v in additional_variables + copy_variables:
-            if v == index:
-                raise ValueError("Not copying {} as both index and variable".format(v))
-                break
-        new_index = index
-
-        if convert_links_to_integers:
-            new_index = make_index_variable_name(new_entity_id)
-
-        transfer_types = {}
-        transfer_types[new_index] = type(base_entity[index])
-        for v in additional_variables + copy_variables:
-            transfer_types[v] = type(base_entity[v])
-
-        # create and add new entity
-        new_entity_df = self[base_entity_id].df
-
-        if make_time_index is None and base_entity.time_index is not None:
-            make_time_index = True
-
-        if isinstance(make_time_index, str):
-            base_time_index = make_time_index
-            new_entity_time_index = base_entity[make_time_index].id
-        elif make_time_index:
-            base_time_index = base_entity.time_index
-            if new_entity_time_index is None:
-                new_entity_time_index = "%s_%s_time" % (time_index_reduce, base_entity.id)
-
-            assert base_entity.time_index is not None, \
-                "Base entity doesn't have time_index defined"
-
-            if base_time_index not in [v for v in additional_variables]:
-                copy_variables.append(base_time_index)
-
-            transfer_types[new_entity_time_index] = type(base_entity[base_entity.time_index])
-
-            new_entity_df.sort_values([base_time_index, base_entity.index], kind="mergesort", inplace=True)
-        else:
-            new_entity_time_index = None
-
-        selected_variables = [index] +\
-            [v for v in additional_variables] +\
-            [v for v in copy_variables]
-
-        new_entity_df2 = new_entity_df. \
-            drop_duplicates(index, keep=time_index_reduce)[selected_variables]
-
-        if make_time_index:
-            new_entity_df2.rename(columns={base_time_index: new_entity_time_index}, inplace=True)
-        if make_secondary_time_index:
-            time_index_reduce = 'first'
-
-            assert len(make_secondary_time_index) == 1, "Can only provide 1 secondary time index"
-            secondary_time_index = list(make_secondary_time_index.keys())[0]
-
-            secondary_variables = [index, secondary_time_index] + list(make_secondary_time_index.values())[0]
-            secondary_df = new_entity_df. \
-                drop_duplicates(index, keep='last')[secondary_variables]
-            if new_entity_secondary_time_index:
-                secondary_df.rename(columns={secondary_time_index: new_entity_secondary_time_index},
-                                    inplace=True)
-                secondary_time_index = new_entity_secondary_time_index
-            else:
-                new_entity_secondary_time_index = secondary_time_index
-            secondary_df.set_index(index, inplace=True)
-            new_entity_df = new_entity_df2.join(secondary_df, on=index)
-        else:
-            new_entity_df = new_entity_df2
-
-        base_entity_index = index
-        if convert_links_to_integers:
-            old_entity_df = self[base_entity_id].df
-            link_variable_id = make_index_variable_name(new_entity_id)
-            new_entity_df[link_variable_id] = np.arange(0, new_entity_df.shape[0])
-            just_index = old_entity_df[[index]]
-            id_as_int = just_index.merge(new_entity_df,
-                                         left_on=index,
-                                         right_on=index,
-                                         how='left')[link_variable_id]
-
-            old_entity_df.loc[:, index] = id_as_int.values
-
-            base_entity.update_data(old_entity_df)
-            index = link_variable_id
-
-        transfer_types[index] = vtypes.Categorical
-        if make_secondary_time_index:
-            old_ti_name = list(make_secondary_time_index.keys())[0]
-            ti_cols = list(make_secondary_time_index.values())[0]
-            ti_cols = [c if c != old_ti_name else secondary_time_index for c in ti_cols]
-            make_secondary_time_index = {secondary_time_index: ti_cols}
-
-        self._import_from_dataframe(new_entity_id, new_entity_df,
-                                    index,
-                                    time_index=new_entity_time_index,
-                                    secondary_time_index=make_secondary_time_index,
-                                    last_time_index=None,
-                                    variable_types=transfer_types,
-                                    encoding=base_entity.encoding)
-
-        for v in additional_variables:
-            self.entity_stores[base_entity_id].delete_variable(v)
-
-        new_entity = self.entity_stores[new_entity_id]
-        base_entity.convert_variable_type(base_entity_index, vtypes.Id, convert_data=False)
-        self.add_relationship(Relationship(new_entity[index], base_entity[base_entity_index]))
-
-        return self
-
-    ###########################################################################
-    #  Data wrangling methods  ###############################################
-    ###########################################################################
-
-    def combine_variables(self, entity_id, new_id, to_combine,
-                          drop=False, hashed=False, **kwargs):
-        """Combines two variable into variable new_id
-
-        Args:
-            entity_id (str): Id of Entity to be modified.
-            new_id (str): Id of new variable being created.
-            to_combine (list[Variable] or list[str]): List of
-                variables to combine.
-            drop (bool, optional): If True, variables that are combined are
-                dropped from the entity.
-            hashed (bool, optional): If True, combination variables values are
-                hashed, resulting in an integer column dtype. Otherwise, values
-                are just concatenated.
-
-        Note:
-            Underlying data for variable must be of type str.
-
-        """
-        # _operations?
-        entity = self[entity_id]
-        to_combine = _check_variable_list(to_combine, entity)
-
-        df = self[entity.id].df
-
-        new_data = None
-        for v in to_combine:
-            if new_data is None:
-                new_data = df[v.id].map(lambda x: (str(x) if isinstance(x, (int, float)) else x).encode('utf-8'))
-                continue
-            new_data += "_".encode('utf-8')
-            new_data += df[v.id].map(lambda x: (str(x) if isinstance(x, (int, float)) else x).encode('utf-8'))
-
-        if hashed:
-            new_data = new_data.map(hash)
-
-        # first add to entityset
-        entity.add_variable(new_id, type=vtypes.Categorical, data=new_data)
-
-        if drop:
-            [entity.delete_variable(v.id) for v in to_combine]
-
-    def concat(self, other, inplace=False):
-        '''Combine entityset with another to create a new entityset with the
-        combined data of both entitysets.
-        '''
-        assert_string = "Entitysets must have the same entities, relationships"\
-            ", and variable_ids"
-        assert (self.__eq__(other) and
-                self.relationships == other.relationships), assert_string
-
-        for entity in self.entities:
-            assert entity.id in other.entity_stores, assert_string
-            assert (len(self[entity.id].variables) ==
-                    len(other[entity.id].variables)), assert_string
-            other_variable_ids = [o_variable.id for o_variable in
-                                  other[entity.id].variables]
-            assert (all([variable.id in other_variable_ids
-                         for variable in self[entity.id].variables])), assert_string
-
-        if inplace:
-            combined_es = self
-        else:
-            combined_es = copy.deepcopy(self)
-        for entity in self.entities:
-            self_df = entity.df
-            other_df = other[entity.id].df
-            combined_df = pd.concat([self_df, other_df])
-            if entity.created_index == entity.index:
-                columns = [col for col in combined_df.columns if
-                           col != entity.index or col != entity.time_index]
-            else:
-                columns = [entity.index]
-            combined_df.drop_duplicates(columns, inplace=True)
-            combined_es[entity.id].update_data(combined_df)
-
-        for r in combined_es.relationships:
-            combined_es.index_data(r)
-        return combined_es
-
-    def add_parent_time_index(self, entity_id, parent_entity_id,
-                              parent_time_index_variable=None,
-                              child_time_index_variable=None,
-                              include_secondary_time_index=False,
-                              secondary_time_index_variables=[]):
-        entity = self.entity_stores[entity_id]
-
-        parent_entity = self.entity_stores[parent_entity_id]
-        if parent_time_index_variable is None:
-            parent_time_index_variable = parent_entity.time_index
-            assert parent_time_index_variable is not None, ("If parent does not have a time index, ",
-                                                            "you must specify which variable to use")
-        msg = ("parent time index variable must be ",
-               "a Datetime, Numeric, or Ordinal")
-        assert isinstance(parent_entity[parent_time_index_variable], (vtypes.Numeric, vtypes.Ordinal, vtypes.Datetime)), msg
-
-        self._add_parent_variable_to_df(entity_id, parent_entity_id,
-                                        parent_time_index_variable,
-                                        child_time_index_variable)
-        entity.set_time_index(child_time_index_variable)
-        if include_secondary_time_index:
-            msg = "Parent entity has no secondary time index"
-            assert len(parent_entity.secondary_time_index), msg
-            parent_sec_ti_id = list(parent_entity.secondary_time_index.keys())[0]
-            parent_sec_ti_vars = list(parent_entity.secondary_time_index.values())[0]
-            if isinstance(secondary_time_index_variables, list):
-                parent_sec_ti_vars = [v for v in parent_sec_ti_vars
-                                      if v in secondary_time_index_variables]
-            # TODO: arg to name child vars
-            for v in [parent_sec_ti_id] + parent_sec_ti_vars:
-                self._add_parent_variable_to_df(entity_id, parent_entity_id,
-                                                v)
-            new_secondary_time_index = {parent_sec_ti_id: parent_sec_ti_vars}
-            entity.set_secondary_time_index(new_secondary_time_index)
-
-    ###########################################################################
-    #  Indexing methods  ###############################################
-    ###########################################################################
-
-    def index_data(self, r):
-        """
-        If necessary, generate an index on the data which links instances of
-        parent entities to collections of child instances which link to them.
-        """
-        parent_entity = self.entity_stores[r.parent_variable.entity.id]
-        child_entity = self.entity_stores[r.child_variable.entity.id]
-        child_entity.index_by_parent(parent_entity=parent_entity)
-
-    def add_last_time_indexes(self):
-        """
-        Calculates the last time index values for each entity (the last time
-        an instance or children of that instance were observed).  Used when
-        calculating features using training windows
-        """
-        # Generate graph of entities to find leaf entities
-        children = defaultdict(list)  # parent --> child mapping
-        child_vars = defaultdict(dict)
-        for r in self.relationships:
-            children[r.parent_entity.id].append(r.child_entity)
-            child_vars[r.parent_entity.id][r.child_entity.id] = r.child_variable
-
-        explored = set([])
-        queue = self.entities[:]
-
-        for entity in self.entities:
-            entity.last_time_index = None
-
-        while len(explored) < len(self.entities):
-            entity = queue.pop(0)
-
-            if entity.last_time_index is None:
-                if entity.time_index is not None:
-                    lti = entity.df[entity.time_index].copy()
-                else:
-                    lti = entity.df[entity.index].copy()
-                    lti[:] = None
-                entity.last_time_index = lti
-
-            if entity.id in children:
-                child_entities = children[entity.id]
-
-                # if all children not explored, skip for now
-                if not set([e.id for e in child_entities]).issubset(explored):
-                    queue.append(entity)
-                    continue
-
-                # updated last time from all children
-                for child_e in child_entities:
-                    if child_e.last_time_index is None:
-                        continue
-
-                    link_var = child_vars[entity.id][child_e.id].id
-                    lti_df = pd.DataFrame({'last_time': child_e.last_time_index,
-                                           entity.index: child_e.df[link_var]})
-                    # sort by time and keep only the most recent
-                    lti_df.sort_values(['last_time', entity.index],
-                                       kind="mergesort",
-                                       inplace=True)
-                    lti_df.drop_duplicates(entity.index,
-                                           keep='last',
-                                           inplace=True)
-
-                    lti_df.set_index(entity.index, inplace=True)
-                    lti_df = lti_df.reindex(entity.last_time_index.index)
-                    lti_df['last_time_old'] = entity.last_time_index
-                    lti_df = lti_df.apply(lambda x: x.dropna().max(), axis=1)
-                    entity.last_time_index = lti_df
-                    entity.last_time_index.name = 'last_time'
-
-            explored.add(entity.id)
-
-    ###########################################################################
-    #  Other ###############################################
-    ###########################################################################
-
-    def add_interesting_values(self, max_values=5, verbose=False):
-        """Find interesting values for categorical variables, to be used to generate "where" clauses
-
-        Args:
-            max_values (int) : Maximum number of values per variable to add.
-            verbose (bool) : If True, print summary of interesting values found.
-
-        Returns:
-            None
-
-        """
-        for entity in self.entities:
-            entity.add_interesting_values(max_values=max_values, verbose=verbose)
-
-    def related_instances(self, start_entity_id, final_entity_id,
-                          instance_ids=None, time_last=None, add_link=False,
-                          training_window=None):
-        """
-        Filter out all but relevant information from dataframes along path
-        from start_entity_id to final_entity_id,
-        exclude data if it does not lie within  and time_last
-
-        Args:
-            start_entity_id (str) : Id of start entity.
-            final_entity_id (str) : Id of final entity.
-            instance_ids (list[str]) : List of start entity instance ids from
-                which to find related instances in final entity.
-            time_last (pd.TimeStamp) :  Latest allowed time.
-            add_link (bool) : If True, add a link variable from the first
-                entity in the path to the last. Assumes the path is made up of
-                only backwards relationships.
-
-        Returns:
-            pd.DataFrame : Dataframe of related instances on the final_entity_id
-        """
-        # Load the filtered dataframe for the first entity
-        training_window_is_dict = isinstance(training_window, dict)
-        window = training_window
-        start_estore = self.entity_stores[start_entity_id]
-        # This check might be brittle
-        if instance_ids is not None and not hasattr(instance_ids, '__iter__'):
-            instance_ids = [instance_ids]
-
-        if training_window_is_dict:
-            window = training_window.get(start_estore.id)
-        df = start_estore.query_by_values(instance_vals=instance_ids,
-                                          time_last=time_last,
-                                          training_window=window)
-        # if we're querying on a path that's not actually a path, just return
-        # the relevant slice of the entityset
-        if start_entity_id == final_entity_id:
-            return df
-
-        # get relationship path from start to end entity
-        path = self.find_path(start_entity_id, final_entity_id)
-        if path is None or len(path) == 0:
-            return pd.DataFrame()
-
-        if add_link:
-            assert 'forward' not in self.path_relationships(path,
-                                                            start_entity_id)
-            rvar = path[0].get_entity_variable(start_entity_id)
-            link_map = {i: i for i in df[rvar]}
-
-        prev_entity_id = start_entity_id
-
-        # Walk down the path of entities and take related instances at each step
-        for i, r in enumerate(path):
-            new_entity_id = r.get_other_entity(prev_entity_id)
-            rvar_old = r.get_entity_variable(prev_entity_id)
-            rvar_new = r.get_entity_variable(new_entity_id)
-            all_ids = df[rvar_old]
-
-            # filter the next entity by the values found in the previous
-            # entity's relationship column
-            entity_store = self.entity_stores[new_entity_id]
-            if training_window_is_dict:
-                window = training_window.get(entity_store.id)
-            df = entity_store.query_by_values(all_ids,
-                                              variable_id=rvar_new,
-                                              time_last=time_last,
-                                              training_window=window)
-
-            # group the rows in the new dataframe by the instances of the first
-            # dataframe, and add a new column linking the two.
-            if add_link:
-                new_link_map = {}
-                for parent_ix, gdf in df.groupby(rvar_new):
-                    for child_ix in gdf.index:
-                        new_link_map[child_ix] = link_map[parent_ix]
-                link_map = new_link_map
-
-                child_link_var = \
-                    Relationship._get_link_variable_name(path[:i + 1])
-                if child_link_var not in df.columns:
-                    df = df.join(pd.Series(link_map, name=child_link_var))
-
-            prev_entity_id = new_entity_id
-
-        return df
-
-    def gen_relationship_var(self, child_eid, parent_eid):
-        path = self.find_path(parent_eid, child_eid)
-        r = path.pop(0)
-        child_link_name = r.child_variable.id
-        for r in path:
-            parent_entity = r.parent_entity
-            parent_link_name = child_link_name
-            child_link_name = '%s.%s' % (parent_entity.id,
-                                         parent_link_name)
-        return child_link_name
-
-    ###########################################################################
-    #  Private methods  ######################################################
-    ###########################################################################
-
-    def _gen_metadata(self):
-        new_entityset = object.__new__(EntitySet)
-        new_entityset_dict = {}
-        for k, v in self.__dict__.items():
-            if k not in ["entity_stores", "relationships"]:
-                new_entityset_dict[k] = v
-        new_entityset_dict["entity_stores"] = {}
-        for eid, e in self.entity_stores.items():
-            metadata_e = self._entity_metadata(e)
-            new_entityset_dict['entity_stores'][eid] = metadata_e
-        new_entityset_dict["relationships"] = []
-        for r in self.relationships:
-            metadata_r = self._relationship_metadata(r)
-            new_entityset_dict['relationships'].append(metadata_r)
-        new_entityset.__dict__ = copy.deepcopy(new_entityset_dict)
-        for e in new_entityset.entity_stores.values():
-            e.entityset = new_entityset
-            for v in e.variables:
-                v.entity = new_entityset[v.entity_id]
-        for r in new_entityset.relationships:
-            r.entityset = new_entityset
-        return new_entityset
-
     @classmethod
     def _entity_metadata(cls, e):
         new_dict = {}
