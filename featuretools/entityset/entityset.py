import copy
import itertools
import logging
from builtins import object, range, zip
from collections import defaultdict

import numpy as np
import pandas as pd
from pandas.api.types import is_dtype_equal

from .entity import Entity
from .relationship import Relationship
from .serialization import deserialize, serialize

import featuretools.variable_types.variable as vtypes
from featuretools.utils.gen_utils import make_tqdm_iterator

pd.options.mode.chained_assignment = None  # default='warn'
logger = logging.getLogger('featuretools.entityset')


class BFSNode(object):

    def __init__(self, entity_id, parent, relationship):
        self.entity_id = entity_id
        self.parent = parent
        self.relationship = relationship

    def build_path(self):
        path = []
        cur_node = self
        num_forward = 0
        i = 0
        last_forward = False
        while cur_node.parent is not None:
            path.append(cur_node.relationship)
            if cur_node.relationship.parent_entity.id == cur_node.entity_id:
                num_forward += 1
                if i == 0:
                    last_forward = True
            cur_node = cur_node.parent
            i += 1
        path.reverse()

        # if path ends on a forward relationship, return number of
        # forward relationships, otherwise 0
        if len(path) == 0 or not last_forward:
            num_forward = 0
        return path, num_forward


class EntitySet(object):
    """
    Stores all actual data for a entityset

    Attributes:
        id
        entity_dict
        relationships
        time_type
<<<<<<< HEAD
        last_saved
=======
>>>>>>> 488c60f4

    Properties:
        metadata

    """
    id = None
    entities = []
    relationships = []
    name = None

    def __init__(self, id, entities=None, relationships=None):
        """Creates EntitySet

            Args:
                id (str) : Unique identifier to associate with this instance

                entities (dict[str -> tuple(pd.DataFrame, str, str)]): Dictionary of
                    entities. Entries take the format
                    {entity id -> (dataframe, id column, (time_column), (variable_types))}.
                    Note that time_column and variable_types are optional.

                relationships (list[(str, str, str, str)]): List of relationships
                    between entities. List items are a tuple with the format
                    (parent entity id, parent variable, child entity id, child variable).

            Example:

                .. code-block:: python

                    entities = {
                        "cards" : (card_df, "id"),
                        "transactions" : (transactions_df, "id", "transaction_time")
                    }

                    relationships = [("cards", "id", "transactions", "card_id")]

                    ft.EntitySet("my-entity-set", entities, relationships)
        """
        self.id = id
<<<<<<< HEAD
        self.last_saved = None
        self.entity_dict = {}
        self.relationships = []
        self._verbose = verbose
=======
        self.entity_dict = {}
        self.relationships = []
>>>>>>> 488c60f4
        self.time_type = None

        entities = entities or {}
        relationships = relationships or []
        for entity in entities:
            df = entities[entity][0]
            index_column = entities[entity][1]
            time_column = None
            variable_types = None
            if len(entities[entity]) > 2:
                time_column = entities[entity][2]
            if len(entities[entity]) > 3:
                variable_types = entities[entity][3]
            self.entity_from_dataframe(entity_id=entity,
                                       dataframe=df,
                                       index=index_column,
                                       time_index=time_column,
                                       variable_types=variable_types)

        for relationship in relationships:
            parent_variable = self[relationship[0]][relationship[1]]
            child_variable = self[relationship[2]][relationship[3]]
            self.add_relationship(Relationship(parent_variable,
                                               child_variable))
        self._metadata = None

    def __eq__(self, other, deep=False):
        if len(self.entity_dict) != len(other.entity_dict):
            return False
        for eid, e in self.entity_dict.items():
            if eid not in other.entity_dict:
                return False
            if not e.__eq__(other[eid], deep=deep):
                return False
        for r in other.relationships:
            if r not in other.relationships:
                return False
        return True

    def __ne__(self, other, deep=False):
        return not self.__eq__(other, deep=deep)

    def __getitem__(self, entity_id):
        """Get entity instance from entityset

        Args:
            entity_id (str): Id of entity.

        Returns:
            :class:`.Entity` : Instance of entity. None if entity doesn't
                exist.

        Example:
            >>> my_entityset[entity_id]
            <Entity: id>
        """
        if entity_id in self.entity_dict:
            return self.entity_dict[entity_id]
        raise KeyError('Entity %s does not exist in %s' % (entity_id, self.id))

    @property
    def entities(self):
        return list(self.entity_dict.values())

    @property
    def metadata(self):
        '''Defined as a property because an EntitySet's metadata
        is used in many places, for instance, for each feature in a feature list.
        To prevent using copying the full metadata object to each feature,
        we generate a new metadata object and check if it's the same as the existing one,
        and if it is return the existing one. Thus, all features in the feature list
        would reference the same object, rather than copies. This saves a lot of memory
        '''
        if self._metadata is None:
            self._metadata = self._gen_metadata()
        else:
            new_metadata = self._gen_metadata()
            # Don't want to keep making new copies of metadata
            # Only make a new one if something was changed
            if not self._metadata.__eq__(new_metadata):
                self._metadata = new_metadata
<<<<<<< HEAD
            else:
                del new_metadata
                self._metadata = old_metadata
=======

>>>>>>> 488c60f4
        return self._metadata

    @property
    def is_metadata(self):
        '''Returns True if all of the Entity's contain no data (empty DataFrames).
        In general, EntitySets with no data are created by accessing the EntitySet.metadata property,
        which returns a copy of the current EntitySet with all data removed.
        '''
        return all(e.df.empty for e in self.entity_dict.values())
<<<<<<< HEAD

    @property
    def entity_names(self):
        """
        Return list of each entity's id
        """
        return [e.id for e in self.entities]
=======
>>>>>>> 488c60f4

    def to_pickle(self, path):
        serialize(self, path, to_parquet=False)
        return self

    def to_parquet(self, path):
        serialize(self, path, to_parquet=True)
        return self

    @classmethod
    def read_pickle(cls, path):
        return deserialize(path)

    @classmethod
    def read_parquet(cls, path):
        return deserialize(path)

    def create_metadata_json(self):
        metadata = {}
        for k, v in self.__dict__.items():
            if k == 'relationships':
                metadata[k] = [r.create_metadata_json()
                               for r in v]
            elif k == 'entity_dict':
                metadata[k] = {eid: e.create_metadata_json()
                               for eid, e in v.items()}
            elif k == 'time_type':
                if v:
                    metadata[k] = v._dtype_repr or "generic_type"
                else:
                    metadata[k] = v
            else:
                metadata[k] = v
        return metadata

    @classmethod
    def from_metadata(cls, metadata):
        es = EntitySet(metadata['id'])
        for k, v in metadata.items():
            if k in ['relationships', 'entity_dict']:
                continue
            elif k == 'time_type':
                if v:
                    specified_types = [var for var in
                                       vtypes.ALL_VARIABLE_TYPES
                                       if var._dtype_repr == v]
                    if not len(specified_types):
                        es.time_type = None
                    else:
                        es.time_type = specified_types[0]
                else:
                    es.time_type = v
            else:
                setattr(es, k, v)
        es.entity_dict = {eid: Entity.from_metadata(es, em)
                          for eid, em in metadata['entity_dict'].items()}
        es.relationships = [Relationship.from_metadata(es, r)
                            for r in metadata['relationships']]
        return es

    ###########################################################################
    #   Public getter/setter methods  #########################################
    ###########################################################################

    def __repr__(self):
        repr_out = u"Entityset: {}\n".format(self.id)
        repr_out += u"  Entities:"
        for e in self.entities:
            if e.df.shape:
                repr_out += u"\n    {} [Rows: {}, Columns: {}]".format(
                    e.id, e.df.shape[0], e.df.shape[1])
            else:
                repr_out += u"\n    {} [Rows: None, Columns: None]".format(
                    e.id)
        repr_out += "\n  Relationships:"

        if len(self.relationships) == 0:
<<<<<<< HEAD
            repr_out += "\n    No relationships"
=======
            repr_out += u"\n    No relationships"
>>>>>>> 488c60f4

        for r in self.relationships:
            repr_out += u"\n    %s.%s -> %s.%s" % \
                (r._child_entity_id, r._child_variable_id,
                 r._parent_entity_id, r._parent_variable_id)
<<<<<<< HEAD
=======

        # encode for python 2
        if type(repr_out) != str:
            repr_out = repr_out.encode("utf-8")
>>>>>>> 488c60f4

        return repr_out

    def add_relationships(self, relationships):
        """Add multiple new relationships to a entityset

        Args:
            relationships (list[Relationship]) : List of new
                relationships.
        """
        return [self.add_relationship(r) for r in relationships][-1]

    def add_relationship(self, relationship):
        """Add a new relationship between entities in the entityset

        Args:
            relationship (Relationship) : Instance of new
                relationship to be added.
        """
        if relationship in self.relationships:
            logger.warning(
                "Not adding duplicate relationship: %s", relationship)
            return self

        # _operations?

        # this is a new pair of entities
        child_e = relationship.child_entity
        child_v = relationship.child_variable.id
        parent_e = relationship.parent_entity
        parent_v = relationship.parent_variable.id
<<<<<<< HEAD
        if not isinstance(self[child_e.id][child_v], vtypes.Discrete):
            child_e.convert_variable_type(variable_id=child_v,
                                          new_type=vtypes.Id,
                                          convert_data=False)
        if not isinstance(self[parent_e.id][parent_v], vtypes.Discrete):
=======
        if not isinstance(child_e[child_v], vtypes.Discrete):
            child_e.convert_variable_type(variable_id=child_v,
                                          new_type=vtypes.Id,
                                          convert_data=False)

        if not isinstance(parent_e[parent_v], vtypes.Discrete):
>>>>>>> 488c60f4
            parent_e.convert_variable_type(variable_id=parent_v,
                                           new_type=vtypes.Index,
                                           convert_data=False)

<<<<<<< HEAD
=======
        parent_dtype = parent_e.df[parent_v].dtype
        child_dtype = child_e.df[child_v].dtype
        msg = u"Unable to add relationship because {} in {} is Pandas dtype {}"\
            u" and {} in {} is Pandas dtype {}."
        if not is_dtype_equal(parent_dtype, child_dtype):
            raise ValueError(msg.format(parent_v, parent_e.id, parent_dtype,
                                        child_v, child_e.id, child_dtype))

>>>>>>> 488c60f4
        self.relationships.append(relationship)
        self.index_data(relationship)
        return self

    def get_pandas_data_slice(self, filter_entity_ids, index_eid,
                              instances, entity_columns=None,
                              time_last=None, training_window=None,
                              verbose=False):
        """
        Get the slice of data related to the supplied instances of the index
        entity.
        """
        eframes_by_filter = {}

        if verbose:
            iterator = make_tqdm_iterator(iterable=filter_entity_ids,
                                          desc="Gathering relevant data",
                                          unit="entity")
        else:
            iterator = filter_entity_ids
        # gather frames for each child, for each parent
        for filter_eid in iterator:
            # get the instances of the top-level entity linked by our instances
            toplevel_slice = self.related_instances(start_entity_id=index_eid,
                                                    final_entity_id=filter_eid,
                                                    instance_ids=instances,
                                                    time_last=time_last,
                                                    training_window=training_window)

            eframes = {filter_eid: toplevel_slice}

            # Do a bredth-first search of the relationship tree rooted at this
            # entity, filling out eframes for each entity we hit on the way.
            r_queue = self.get_backward_relationships(filter_eid)
            while r_queue:
                r = r_queue.pop(0)
                child_eid = r.child_variable.entity.id
                child_columns = None
                if entity_columns is not None and child_eid not in entity_columns:
                    # entity_columns specifies which columns to extract
                    # if it skips a relationship (specifies child and grandparent columns)
                    # we need to at least add the ids of the intermediate entity
                    child_columns = [v.id for v in self[child_eid].variables
                                     if isinstance(v, (vtypes.Index, vtypes.Id,
                                                       vtypes.TimeIndex))]
                elif entity_columns is not None:
                    child_columns = entity_columns[child_eid]

                parent_eid = r.parent_variable.entity.id

                # If we've already seen this child, this is a diamond graph and
                # we don't know what to do
                if child_eid in eframes:
                    raise RuntimeError('Diamond graph detected!')

                # Add this child's children to the queue
                r_queue += self.get_backward_relationships(child_eid)

                # Query the child of the current backwards relationship for the
                # instances we want
                instance_vals = eframes[parent_eid][r.parent_variable.id]
                eframes[child_eid] =\
                    self.entity_dict[child_eid].query_by_values(
                        instance_vals,
                        variable_id=r.child_variable.id,
                        columns=child_columns,
                        time_last=time_last,
                        training_window=training_window)

                # add link variables to this dataframe in order to link it to its
                # (grand)parents
                self._add_multigenerational_link_vars(frames=eframes,
                                                      start_entity_id=filter_eid,
                                                      end_entity_id=child_eid)

            eframes_by_filter[filter_eid] = eframes

        # If there are no instances of *this* entity in the index, return None
        if eframes_by_filter[index_eid][index_eid].shape[0] == 0:
            return None

        return eframes_by_filter

    ###########################################################################
    #   Relationship access/helper methods  ###################################
    ###########################################################################

    def find_path(self, start_entity_id, goal_entity_id,
                  include_num_forward=False):
        """Find a path in the entityset represented as a DAG
           between start_entity and goal_entity

        Args:
            start_entity_id (str) : Id of entity to start the search from.
            goal_entity_id  (str) : Id of entity to find forward path to.
            include_num_forward (bool) : If True, return number of forward
                relationships in path if the path ends on a forward
                relationship, otherwise return 0.

        Returns:
            List of relationships that go from start entity to goal
                entity. None is returned if no path exists.
            If include_forward_distance is True,
                returns a tuple of (relationship_list, forward_distance).

        See Also:
            :func:`BaseEntitySet.find_forward_path`
            :func:`BaseEntitySet.find_backward_path`
        """
        if start_entity_id == goal_entity_id:
            if include_num_forward:
                return [], 0
            else:
                return []

        # BFS so we get shortest path
        start_node = BFSNode(start_entity_id, None, None)
        queue = [start_node]
        nodes = {}

        while len(queue) > 0:
            current_node = queue.pop(0)
            if current_node.entity_id == goal_entity_id:
                path, num_forward = current_node.build_path()
                if include_num_forward:
                    return path, num_forward
                else:
                    return path

            for r in self.get_forward_relationships(current_node.entity_id):
                if r.parent_entity.id not in nodes:
                    parent_node = BFSNode(r.parent_entity.id, current_node, r)
                    nodes[r.parent_entity.id] = parent_node
                    queue.append(parent_node)

            for r in self.get_backward_relationships(current_node.entity_id):
                if r.child_entity.id not in nodes:
                    child_node = BFSNode(r.child_entity.id, current_node, r)
                    nodes[r.child_entity.id] = child_node
                    queue.append(child_node)
<<<<<<< HEAD

        raise ValueError(("No path from {} to {}! Check that all entities "
                          .format(start_entity_id, goal_entity_id)),
                         "are connected by relationships")

    def find_forward_path(self, start_entity_id, goal_entity_id):
        """Find a forward path between a start and goal entity

        Args:
            start_entity_id (str) : id of entity to start the search from
            goal_entity_id  (str) : if of entity to find forward path to

        Returns:
            List of relationships that go from start entity to goal
                entity. None is return if no path exists

=======

        raise ValueError(("No path from {} to {}! Check that all entities "
                          .format(start_entity_id, goal_entity_id)),
                         "are connected by relationships")

    def find_forward_path(self, start_entity_id, goal_entity_id):
        """Find a forward path between a start and goal entity

        Args:
            start_entity_id (str) : id of entity to start the search from
            goal_entity_id  (str) : if of entity to find forward path to

        Returns:
            List of relationships that go from start entity to goal
                entity. None is return if no path exists

>>>>>>> 488c60f4
        See Also:
            :func:`BaseEntitySet.find_backward_path`
            :func:`BaseEntitySet.find_path`
        """

        if start_entity_id == goal_entity_id:
            return []

        for r in self.get_forward_relationships(start_entity_id):
            new_path = self.find_forward_path(
                r.parent_entity.id, goal_entity_id)
            if new_path is not None:
                return [r] + new_path

        return None

    def find_backward_path(self, start_entity_id, goal_entity_id):
        """Find a backward path between a start and goal entity

        Args:
            start_entity_id (str) : Id of entity to start the search from.
            goal_entity_id  (str) : Id of entity to find backward path to.

        See Also:
            :func:`BaseEntitySet.find_forward_path`
            :func:`BaseEntitySet.find_path`

        Returns:
            List of relationship that go from start entity to goal entity. None
            is returned if no path exists.
        """
        forward_path = self.find_forward_path(goal_entity_id, start_entity_id)
        if forward_path is not None:
            return forward_path[::-1]
        return None
<<<<<<< HEAD

    def get_forward_entities(self, entity_id, deep=False):
        """Get entities that are in a forward relationship with entity

        Args:
            entity_id (str) - Id entity of entity to search from.
            deep (bool) - if True, recursively find forward entities.

        Returns:
            Set of entity IDs in a forward relationship with the passed in
            entity.
        """
        parents = [r.parent_entity.id for r in
                   self.get_forward_relationships(entity_id)]

        if deep:
            parents_deep = set([])
            for p in parents:
                parents_deep.add(p)

                # no loops that are typically caused by one to one relationships
                if entity_id in self.get_forward_entities(p):
                    continue

                to_add = self.get_forward_entities(p, deep=True)
                parents_deep = parents_deep.union(to_add)

            parents = parents_deep

        return set(parents)

    def get_backward_entities(self, entity_id, deep=False):
        """Get entities that are in a backward relationship with entity

        Args:
            entity_id (str) - Id entity of entity to search from.
            deep (bool) - If True, recursively find backward entities.

        Returns:
            Set of each :class:`.Entity` in a backward relationship.
        """
        children = [r.child_entity.id for r in
                    self.get_backward_relationships(entity_id)]
        if deep:
            children_deep = set([])
            for p in children:
                children_deep.add(p)
                to_add = self.get_backward_entities(p, deep=True)
                children_deep = children_deep.union(to_add)

            children = children_deep
        return set(children)

    def get_forward_relationships(self, entity_id):
        """Get relationships where entity "entity_id" is the child

        Args:
            entity_id (str): Id of entity to get relationships for.

=======

    def get_forward_entities(self, entity_id, deep=False):
        """Get entities that are in a forward relationship with entity

        Args:
            entity_id (str) - Id entity of entity to search from.
            deep (bool) - if True, recursively find forward entities.

        Returns:
            Set of entity IDs in a forward relationship with the passed in
            entity.
        """
        parents = [r.parent_entity.id for r in
                   self.get_forward_relationships(entity_id)]

        if deep:
            parents_deep = set([])
            for p in parents:
                parents_deep.add(p)

                # no loops that are typically caused by one to one relationships
                if entity_id in self.get_forward_entities(p):
                    continue

                to_add = self.get_forward_entities(p, deep=True)
                parents_deep = parents_deep.union(to_add)

            parents = parents_deep

        return set(parents)

    def get_backward_entities(self, entity_id, deep=False):
        """Get entities that are in a backward relationship with entity

        Args:
            entity_id (str) - Id entity of entity to search from.
            deep (bool) - If True, recursively find backward entities.

        Returns:
            Set of each :class:`.Entity` in a backward relationship.
        """
        children = [r.child_entity.id for r in
                    self.get_backward_relationships(entity_id)]
        if deep:
            children_deep = set([])
            for p in children:
                children_deep.add(p)
                to_add = self.get_backward_entities(p, deep=True)
                children_deep = children_deep.union(to_add)

            children = children_deep
        return set(children)

    def get_forward_relationships(self, entity_id):
        """Get relationships where entity "entity_id" is the child

        Args:
            entity_id (str): Id of entity to get relationships for.

>>>>>>> 488c60f4
        Returns:
            list[:class:`.Relationship`]: List of forward relationships.
        """
        return [r for r in self.relationships if r.child_entity.id == entity_id]

    def get_backward_relationships(self, entity_id):
        """
        get relationships where entity "entity_id" is the parent.

        Args:
            entity_id (str): Id of entity to get relationships for.

        Returns:
            list[:class:`.Relationship`]: list of backward relationships
        """
        return [r for r in self.relationships if r.parent_entity.id == entity_id]

    def get_relationship(self, eid_1, eid_2):
        """Get relationship, if any, between eid_1 and eid_2

        Args:
            eid_1 (str): Id of first entity to get relationships for.
            eid_2 (str): Id of second entity to get relationships for.

        Returns:
            :class:`.Relationship`: Relationship or None
        """
        for r in self.relationships:
            if r.child_entity.id == eid_1 and r.parent_entity.id == eid_2 or \
                    r.parent_entity.id == eid_1 and r.child_entity.id == eid_2:
                return r
        return None
<<<<<<< HEAD

    def _is_backward_relationship(self, rel, prev_ent):
        if prev_ent == rel.parent_entity.id:
            return True
        return False

=======

    def _is_backward_relationship(self, rel, prev_ent):
        if prev_ent == rel.parent_entity.id:
            return True
        return False

>>>>>>> 488c60f4
    def path_relationships(self, path, start_entity_id):
        """
        Generate a list of the strings "forward" or "backward" corresponding to
        the direction of the relationship at each point in `path`.
        """
        prev_entity = start_entity_id
        rels = []
        for r in path:
            if self._is_backward_relationship(r, prev_entity):
                rels.append('backward')
                prev_entity = r.child_variable.entity.id
            else:
                rels.append('forward')
                prev_entity = r.parent_variable.entity.id
        return rels

    ###########################################################################
    #  Entity creation methods  ##############################################
    ###########################################################################

    def entity_from_dataframe(self,
                              entity_id,
                              dataframe,
                              index=None,
                              variable_types=None,
                              make_index=False,
                              time_index=None,
                              secondary_time_index=None,
                              encoding=None,
                              already_sorted=False):
        """
        Load the data for a specified entity from a Pandas DataFrame.

        Args:
            entity_id (str) : Unique id to associate with this entity.

            dataframe (pandas.DataFrame) : Dataframe containing the data.

            index (str, optional): Name of the variable used to index the entity.
                If None, take the first column.

            variable_types (dict[str -> Variable], optional):
                Keys are of variable ids and values are variable types. Used to to
                initialize an entity's store.

            make_index (bool, optional) : If True, assume index does not
                exist as a column in dataframe, and create a new column of that name
                using integers. Otherwise, assume index exists.

            time_index (str, optional): Name of the variable containing
                time data. Type must be in :class:`variables.DateTime` or be
                able to be cast to datetime (e.g. str, float, or numeric.)

            secondary_time_index (dict[str -> Variable]): Name of variable
                containing time data to use a second time index for the entity.

            encoding (str, optional): If None, will use 'ascii'. Another option is
                'utf-8', or any encoding supported by pandas.

            already_sorted (bool, optional) : If True, assumes that input dataframe
                is already sorted by time. Defaults to False.

        Notes:

            Will infer variable types from Pandas dtype

        Example:
            .. ipython:: python

                import featuretools as ft
                import pandas as pd
                transactions_df = pd.DataFrame({"id": [1, 2, 3, 4, 5, 6],
                                                "session_id": [1, 2, 1, 3, 4, 5],
                                                "amount": [100.40, 20.63, 33.32, 13.12, 67.22, 1.00],
                                                "transaction_time": pd.date_range(start="10:00", periods=6, freq="10s"),
                                                "fraud": [True, False, True, False, True, True]})
                es = ft.EntitySet("example")
                es.entity_from_dataframe(entity_id="transactions",
                                         index="id",
                                         time_index="transaction_time",
                                         dataframe=transactions_df)

                es["transactions"]
                es["transactions"].df

        """

        return self._import_from_dataframe(entity_id, dataframe.copy(), index=index,
                                           make_index=make_index,
                                           time_index=time_index,
                                           secondary_time_index=secondary_time_index,
                                           variable_types=variable_types,
                                           encoding=encoding,
                                           already_sorted=already_sorted)

    def normalize_entity(self, base_entity_id, new_entity_id, index,
                         additional_variables=None, copy_variables=None,
                         convert_links_to_integers=False,
                         make_time_index=None,
                         make_secondary_time_index=None,
                         new_entity_time_index=None,
                         new_entity_secondary_time_index=None,
                         time_index_reduce='first',
                         variable_types=None):
        """Utility to normalize an entity_store

        Args:
            base_entity_id (str) : Entity id from which to split.

            new_entity_id (str): Id of the new entity.

            index (str): Variable in old entity
                that will become index of new entity. Relationship
                will be created across this variable.

            additional_variables (list[str]):
                List of variable ids to remove from
                base_entity and move to new entity.

            copy_variables (list[str]): List of
                variable ids to copy from old entity
                and move to new entity.

            convert_links_to_integers (bool) : If True,
                convert the linking variable between the two
                entities to an integer. Old variable will be kept only
                in the new normalized entity, and the new variable will have
                the old variable's name plus "_id".

            make_time_index (bool or str, optional): Create time index for new entity based
                on time index in base_entity, optionally specifying which variable in base_entity
                to use for time_index. If specified as True without a specific variable,
                uses the primary time index. Defaults to True if base entity has a time index.

            make_secondary_time_index (dict[str -> list[str]], optional): Create a secondary time index
                from key. Values of dictionary
                are the variables to associate with the secondary time index. Only one
                secondary time index is allowed. If None, only associate the time index.

            new_entity_time_index (str, optional): Rename new entity time index.

            new_entity_secondary_time_index (str, optional): Rename new entity secondary time index.

            time_index_reduce (str): If making a time_index, choose either
                the 'first' time or the 'last' time from the associated children instances.
                If creating a secondary time index, then the primary time index always reduces
                using 'first', and secondary using 'last'.

            variable_types (dict[str -> Variable]): A dictionary of variable types for the new entity.
                Keys are variable ids and values are variable types.

        """
        base_entity = self.entity_dict[base_entity_id]
        # variable_types = base_entity.variable_types
        additional_variables = additional_variables or []
        copy_variables = copy_variables or []
        for v in additional_variables + copy_variables:
            if v == index:
                raise ValueError("Not copying {} as both index and variable".format(v))
                break
        new_index = index

        if convert_links_to_integers:
            new_index = make_index_variable_name(new_entity_id)

        transfer_types = {}
        transfer_types[new_index] = type(base_entity[index])
        for v in additional_variables + copy_variables:
            transfer_types[v] = type(base_entity[v])

        # create and add new entity
        new_entity_df = self[base_entity_id].df

        if make_time_index is None and base_entity.time_index is not None:
            make_time_index = True

        if isinstance(make_time_index, str):
            base_time_index = make_time_index
            new_entity_time_index = base_entity[make_time_index].id
        elif make_time_index:
            base_time_index = base_entity.time_index
            if new_entity_time_index is None:
                new_entity_time_index = "%s_%s_time" % (time_index_reduce, base_entity.id)

            assert base_entity.time_index is not None, \
                "Base entity doesn't have time_index defined"

            if base_time_index not in [v for v in additional_variables]:
                copy_variables.append(base_time_index)

            transfer_types[new_entity_time_index] = type(base_entity[base_entity.time_index])

            new_entity_df.sort_values([base_time_index, base_entity.index],
                                      kind="mergesort",
                                      inplace=True)
        else:
            new_entity_time_index = None

        selected_variables = [index] +\
            [v for v in additional_variables] +\
            [v for v in copy_variables]

        new_entity_df2 = new_entity_df. \
            drop_duplicates(index, keep=time_index_reduce)[selected_variables]

        if make_time_index:
            new_entity_df2.rename(columns={base_time_index: new_entity_time_index}, inplace=True)
        if make_secondary_time_index:
            time_index_reduce = 'first'

            assert len(make_secondary_time_index) == 1, "Can only provide 1 secondary time index"
            secondary_time_index = list(make_secondary_time_index.keys())[0]

            secondary_variables = [index, secondary_time_index] + list(make_secondary_time_index.values())[0]
            secondary_df = new_entity_df. \
                drop_duplicates(index, keep='last')[secondary_variables]
            if new_entity_secondary_time_index:
                secondary_df.rename(columns={secondary_time_index: new_entity_secondary_time_index},
                                    inplace=True)
                secondary_time_index = new_entity_secondary_time_index
            else:
                new_entity_secondary_time_index = secondary_time_index
            secondary_df.set_index(index, inplace=True)
            new_entity_df = new_entity_df2.join(secondary_df, on=index)
        else:
            new_entity_df = new_entity_df2

        base_entity_index = index
        if convert_links_to_integers:
            old_entity_df = self[base_entity_id].df
            link_variable_id = make_index_variable_name(new_entity_id)
            new_entity_df[link_variable_id] = np.arange(0, new_entity_df.shape[0])
            just_index = old_entity_df[[index]]
            id_as_int = just_index.merge(new_entity_df,
                                         left_on=index,
                                         right_on=index,
                                         how='left')[link_variable_id]

            old_entity_df.loc[:, index] = id_as_int.values

            base_entity.update_data(old_entity_df)
            index = link_variable_id

        transfer_types[index] = vtypes.Categorical
        if make_secondary_time_index:
            old_ti_name = list(make_secondary_time_index.keys())[0]
            ti_cols = list(make_secondary_time_index.values())[0]
            ti_cols = [c if c != old_ti_name else secondary_time_index for c in ti_cols]
            make_secondary_time_index = {secondary_time_index: ti_cols}

        self._import_from_dataframe(new_entity_id, new_entity_df,
                                    index,
                                    time_index=new_entity_time_index,
                                    secondary_time_index=make_secondary_time_index,
                                    last_time_index=None,
                                    variable_types=transfer_types,
                                    encoding=base_entity.encoding)

        for v in additional_variables:
            self.entity_dict[base_entity_id].delete_variable(v)

        new_entity = self.entity_dict[new_entity_id]
        base_entity.convert_variable_type(base_entity_index, vtypes.Id, convert_data=False)
        self.add_relationship(Relationship(new_entity[index], base_entity[base_entity_index]))

        return self

    ###########################################################################
    #  Data wrangling methods  ###############################################
    ###########################################################################

<<<<<<< HEAD
    def combine_variables(self, entity_id, new_id, to_combine,
                          drop=False, hashed=False, **kwargs):
        """Combines two variable into variable new_id

        Args:
            entity_id (str): Id of Entity to be modified.
            new_id (str): Id of new variable being created.
            to_combine (list[Variable] or list[str]): List of
                variables to combine.
            drop (bool, optional): If True, variables that are combined are
                dropped from the entity.
            hashed (bool, optional): If True, combination variables values are
                hashed, resulting in an integer column dtype. Otherwise, values
                are just concatenated.

        Note:
            Underlying data for variable must be of type str.

        """
        # _operations?
        entity = self[entity_id]
        to_combine = _check_variable_list(to_combine, entity)

        df = self[entity.id].df

        new_data = None
        for v in to_combine:
            if new_data is None:
                new_data = df[v.id].map(lambda x: (str(x) if isinstance(x, (int, float)) else x).encode('utf-8'))
                continue
            new_data += "_".encode('utf-8')
            new_data += df[v.id].map(lambda x: (str(x) if isinstance(x, (int, float)) else x).encode('utf-8'))

        if hashed:
            new_data = new_data.map(hash)

        # first add to entityset
        entity.add_variable(new_id, type=vtypes.Categorical, data=new_data)

        if drop:
            [entity.delete_variable(v.id) for v in to_combine]

=======
>>>>>>> 488c60f4
    def concat(self, other, inplace=False):
        '''Combine entityset with another to create a new entityset with the
        combined data of both entitysets.
        '''
        assert_string = "Entitysets must have the same entities, relationships"\
            ", and variable_ids"
        assert (self.__eq__(other) and
                self.relationships == other.relationships), assert_string

        for entity in self.entities:
            assert entity.id in other.entity_dict, assert_string
            assert (len(self[entity.id].variables) ==
                    len(other[entity.id].variables)), assert_string
            other_variable_ids = [o_variable.id for o_variable in
                                  other[entity.id].variables]
            assert (all([variable.id in other_variable_ids
                         for variable in self[entity.id].variables])), assert_string

        if inplace:
            combined_es = self
        else:
            combined_es = copy.deepcopy(self)
        for entity in self.entities:
            self_df = entity.df
            other_df = other[entity.id].df
            combined_df = pd.concat([self_df, other_df])
            if entity.created_index == entity.index:
                columns = [col for col in combined_df.columns if
                           col != entity.index or col != entity.time_index]
            else:
                columns = [entity.index]
            combined_df.drop_duplicates(columns, inplace=True)

            if entity.time_index:
                combined_df.sort_values([entity.time_index, entity.index], inplace=True)
            else:
                combined_df.sort_index(inplace=True)
            combined_es[entity.id].update_data(df=combined_df,
                                               reindex=True,
                                               recalculate_last_time_indexes=True)
        return combined_es

<<<<<<< HEAD
    def add_parent_time_index(self, entity_id, parent_entity_id,
                              parent_time_index_variable=None,
                              child_time_index_variable=None,
                              include_secondary_time_index=False,
                              secondary_time_index_variables=[]):
        entity = self.entity_dict[entity_id]

        parent_entity = self.entity_dict[parent_entity_id]
        if parent_time_index_variable is None:
            parent_time_index_variable = parent_entity.time_index
            assert parent_time_index_variable is not None, ("If parent does not have a time index, ",
                                                            "you must specify which variable to use")
        msg = ("parent time index variable must be ",
               "a Datetime, Numeric, or Ordinal")
        assert isinstance(parent_entity[parent_time_index_variable], (vtypes.Numeric, vtypes.Ordinal, vtypes.Datetime)), msg

        self._add_parent_variable_to_df(entity_id, parent_entity_id,
                                        parent_time_index_variable,
                                        child_time_index_variable)
        entity.set_time_index(child_time_index_variable)
        if include_secondary_time_index:
            msg = "Parent entity has no secondary time index"
            assert len(parent_entity.secondary_time_index), msg
            parent_sec_ti_id = list(parent_entity.secondary_time_index.keys())[0]
            parent_sec_ti_vars = list(parent_entity.secondary_time_index.values())[0]
            if isinstance(secondary_time_index_variables, list):
                parent_sec_ti_vars = [v for v in parent_sec_ti_vars
                                      if v in secondary_time_index_variables]
            # TODO: arg to name child vars
            for v in [parent_sec_ti_id] + parent_sec_ti_vars:
                self._add_parent_variable_to_df(entity_id, parent_entity_id,
                                                v)
            new_secondary_time_index = {parent_sec_ti_id: parent_sec_ti_vars}
            entity.set_secondary_time_index(new_secondary_time_index)

=======
>>>>>>> 488c60f4
    ###########################################################################
    #  Indexing methods  ###############################################
    ###########################################################################

    def index_data(self, r):
        """
        If necessary, generate an index on the data which links instances of
        parent entities to collections of child instances which link to them.
        """
        parent_entity = self.entity_dict[r.parent_variable.entity.id]
        child_entity = self.entity_dict[r.child_variable.entity.id]
        child_entity.index_by_parent(parent_entity=parent_entity)

    def add_last_time_indexes(self, updated_entities=None):
        """
        Calculates the last time index values for each entity (the last time
        an instance or children of that instance were observed).  Used when
        calculating features using training windows
        Args:
          * updated_entities (list[str]): List of entity ids to update last_time_index for
                (will update all parents of those entities as well)
        """
        # Generate graph of entities to find leaf entities
        children = defaultdict(list)  # parent --> child mapping
        child_vars = defaultdict(dict)
        for r in self.relationships:
            children[r.parent_entity.id].append(r.child_entity)
            child_vars[r.parent_entity.id][r.child_entity.id] = r.child_variable

        updated_entities = updated_entities or []
        if updated_entities:
            # find parents of updated_entities
            parent_queue = updated_entities[:]
            parents = set()
            while len(parent_queue):
                e = parent_queue.pop(0)
                if e in parents:
                    continue
                parents.add(e)
                for parent_id in self[e].parents:
                    parent_queue.append(parent_id)
            queue = [self[p] for p in parents]
            to_explore = parents
        else:
            to_explore = set([e.id for e in self.entities[:]])
            queue = self.entities[:]
<<<<<<< HEAD

        explored = set()

=======

        explored = set()

>>>>>>> 488c60f4
        for e in queue:
            e.last_time_index = None

        # We will explore children of entities on the queue,
        # which may not be in the to_explore set. Therefore,
        # we check whether all elements of to_explore are in
        # explored, rather than just comparing length
        while not to_explore.issubset(explored):
            entity = queue.pop(0)

            if entity.last_time_index is None:
                if entity.time_index is not None:
                    lti = entity.df[entity.time_index].copy()
                else:
                    lti = entity.df[entity.index].copy()
                    lti[:] = None
                entity.last_time_index = lti

            if entity.id in children:
                child_entities = children[entity.id]

                # if all children not explored, skip for now
                if not set([e.id for e in child_entities]).issubset(explored):
                    # Now there is a possibility that a child entity
                    # was not explicitly provided in updated_entities,
                    # and never made it onto the queue. If updated_entities
                    # is None then we just load all entities onto the queue
                    # so we didn't need this logic
                    for e in child_entities:
                        if e.id not in explored and e.id not in [q.id for q in queue]:
                            queue.append(e)
                    queue.append(entity)
                    continue

                # updated last time from all children
                for child_e in child_entities:
                    if child_e.last_time_index is None:
                        continue
                    link_var = child_vars[entity.id][child_e.id].id
                    lti_df = pd.DataFrame({'last_time': child_e.last_time_index,
                                           entity.index: child_e.df[link_var]})
                    # sort by time and keep only the most recent
                    lti_df.sort_values(['last_time', entity.index],
                                       kind="mergesort", inplace=True)
                    lti_df.drop_duplicates(entity.index,
                                           keep='last',
                                           inplace=True)

                    lti_df.set_index(entity.index, inplace=True)
                    lti_df = lti_df.reindex(entity.last_time_index.index)
                    lti_df['last_time_old'] = entity.last_time_index
                    lti_df = lti_df.apply(lambda x: x.dropna().max(), axis=1)
                    entity.last_time_index = lti_df
                    entity.last_time_index.name = 'last_time'

            explored.add(entity.id)

    ###########################################################################
    #  Other ###############################################
    ###########################################################################

    def add_interesting_values(self, max_values=5, verbose=False):
        """Find interesting values for categorical variables, to be used to generate "where" clauses

        Args:
            max_values (int) : Maximum number of values per variable to add.
            verbose (bool) : If True, print summary of interesting values found.

        Returns:
            None

        """
        for entity in self.entities:
            entity.add_interesting_values(max_values=max_values, verbose=verbose)

    def related_instances(self, start_entity_id, final_entity_id,
                          instance_ids=None, time_last=None, add_link=False,
                          training_window=None):
        """
        Filter out all but relevant information from dataframes along path
        from start_entity_id to final_entity_id,
        exclude data if it does not lie within  and time_last

        Args:
            start_entity_id (str) : Id of start entity.
            final_entity_id (str) : Id of final entity.
            instance_ids (list[str]) : List of start entity instance ids from
                which to find related instances in final entity.
            time_last (pd.TimeStamp) :  Latest allowed time.
            add_link (bool) : If True, add a link variable from the first
                entity in the path to the last. Assumes the path is made up of
                only backwards relationships.

        Returns:
            pd.DataFrame : Dataframe of related instances on the final_entity_id
        """
        # Load the filtered dataframe for the first entity
        training_window_is_dict = isinstance(training_window, dict)
        window = training_window
        start_estore = self.entity_dict[start_entity_id]
        # This check might be brittle
        if instance_ids is not None and not hasattr(instance_ids, '__iter__'):
            instance_ids = [instance_ids]

        if training_window_is_dict:
            window = training_window.get(start_estore.id)
        df = start_estore.query_by_values(instance_vals=instance_ids,
                                          time_last=time_last,
                                          training_window=window)
        # if we're querying on a path that's not actually a path, just return
        # the relevant slice of the entityset
        if start_entity_id == final_entity_id:
            return df

        # get relationship path from start to end entity
        path = self.find_path(start_entity_id, final_entity_id)
        if path is None or len(path) == 0:
            return pd.DataFrame()

        if add_link:
            assert 'forward' not in self.path_relationships(path,
                                                            start_entity_id)
            rvar = path[0].get_entity_variable(start_entity_id)
            link_map = {i: i for i in df[rvar]}

        prev_entity_id = start_entity_id

        # Walk down the path of entities and take related instances at each step
        for i, r in enumerate(path):
            new_entity_id = r.get_other_entity(prev_entity_id)
            rvar_old = r.get_entity_variable(prev_entity_id)
            rvar_new = r.get_entity_variable(new_entity_id)
            all_ids = df[rvar_old]

            # filter the next entity by the values found in the previous
            # entity's relationship column
            entity_store = self.entity_dict[new_entity_id]
            if training_window_is_dict:
                window = training_window.get(entity_store.id)
            df = entity_store.query_by_values(all_ids,
                                              variable_id=rvar_new,
                                              time_last=time_last,
                                              training_window=window)

            # group the rows in the new dataframe by the instances of the first
            # dataframe, and add a new column linking the two.
            if add_link:
                new_link_map = {}
                for parent_ix, gdf in df.groupby(rvar_new):
                    for child_ix in gdf.index:
                        new_link_map[child_ix] = link_map[parent_ix]
                link_map = new_link_map

                child_link_var = \
                    Relationship._get_link_variable_name(path[:i + 1])
                if child_link_var not in df.columns:
                    df = df.join(pd.Series(link_map, name=child_link_var))

            prev_entity_id = new_entity_id

        return df

    def gen_relationship_var(self, child_eid, parent_eid):
        path = self.find_path(parent_eid, child_eid)
        r = path.pop(0)
        child_link_name = r.child_variable.id
        for r in path:
            parent_entity = r.parent_entity
            parent_link_name = child_link_name
            child_link_name = '%s.%s' % (parent_entity.id,
                                         parent_link_name)
        return child_link_name

    ###########################################################################
    #  Private methods  ######################################################
    ###########################################################################

    def _gen_metadata(self):
        new_entityset = object.__new__(EntitySet)
        new_entityset_dict = {}
        for k, v in self.__dict__.items():
            if k not in ["entity_dict", "relationships"]:
                new_entityset_dict[k] = v
        new_entityset_dict["entity_dict"] = {}
        for eid, e in self.entity_dict.items():
            metadata_e = self._entity_metadata(e)
            new_entityset_dict['entity_dict'][eid] = metadata_e
        new_entityset_dict["relationships"] = []
        for r in self.relationships:
            metadata_r = self._relationship_metadata(r)
            new_entityset_dict['relationships'].append(metadata_r)
        new_entityset.__dict__ = copy.deepcopy(new_entityset_dict)
        for e in new_entityset.entity_dict.values():
            e.entityset = new_entityset
            for v in e.variables:
                v.entity = new_entityset[v.entity_id]
        for r in new_entityset.relationships:
            r.entityset = new_entityset
        return new_entityset

    @classmethod
    def _entity_metadata(cls, e):
        new_dict = {}
        for k, v in e.__dict__.items():
            if k not in ["data", "entityset", "variables"]:
                new_dict[k] = v
        new_dict["data"] = {
            "df": e.df.head(0),
            "last_time_index": None,
            "indexed_by": {}
        }
        new_dict["variables"] = [cls._variable_metadata(v)
                                 for v in e.variables]
        new_dict = copy.deepcopy(new_dict)
        new_entity = object.__new__(Entity)
        new_entity.__dict__ = new_dict
        return new_entity

    @classmethod
    def _relationship_metadata(cls, r):
        new_dict = {}
        for k, v in r.__dict__.items():
            if k != "entityset":
                new_dict[k] = v
        new_dict = copy.deepcopy(new_dict)
        new_r = object.__new__(Relationship)
        new_r.__dict__ = new_dict
        return new_r

    @classmethod
    def _variable_metadata(cls, var):
        new_dict = {}
        for k, v in var.__dict__.items():
            if k != "entity":
                new_dict[k] = v
        new_dict = copy.deepcopy(new_dict)
        new_v = object.__new__(type(var))
        new_v.__dict__ = new_dict
        return new_v

    def _import_from_dataframe(self,
                               entity_id,
                               dataframe,
                               index=None,
                               variable_types=None,
                               make_index=False,
                               time_index=None,
                               secondary_time_index=None,
                               last_time_index=None,
                               parse_date_cols=None,
                               encoding=None,
                               already_sorted=False):
        """
        Load the data for a specified entity from a pandas dataframe.

        Args:
            entity_id (str) : Unique id to associate with this entity.
            dataframe (pd.DataFrame) : Pandas dataframe containing the data.
            index (str, optional): Name of the variable used to index the entity.
                If None, take the first column.
            variable_types (dict[str -> dict[str -> type]]) : Optional mapping of
                entity_id to variable_types dict with which to initialize an
                entity's store.
            make_index (bool, optional) : If True, assume index does not exist as a column in
                dataframe, and create a new column of that name using integers the (0, len(dataframe)).
                Otherwise, assume index exists in dataframe.
                An entity's variable_types dict maps string variable ids to types (:class:`.Variable`).
            time_index (str, optional) : Name of column to use as a time index for this entity. Must be
                a Datetime or Numeric dtype.
            secondary_time_index (str, optional): Name of variable containing
                time data to use a second time index for the entity.
            encoding (str, optional) : If None, will use 'ascii'. Another option is 'utf-8',
                or any encoding supported by pandas. Passed into underlying pandas.to_csv() calls,
                so see Pandas documentation for more information.
            already_sorted (bool, optional) : If True, assumes that input dataframe is already sorted by time.
                Defaults to False.
        """
        variable_types = variable_types or {}

        # DFS TODO: confirm we want this if else block
        if index is None:
            assert not make_index, "Must specify an index name if make_index is True"
            logger.warning(("Using first column as index. ",
                            "To change this, specify the index parameter"))
        else:
            if index not in variable_types:
                variable_types[index] = vtypes.Index

        created_index = None
        if make_index or index not in dataframe.columns:
            if not make_index:
                logger.warning("index %s not found in dataframe, creating new integer column",
                               index)
            if index in dataframe.columns:
                raise RuntimeError("Cannot make index: index variable already present")
            dataframe.insert(0, index, range(0, len(dataframe)))
            created_index = index
        elif index is None:
            index = dataframe.columns[0]

        elif time_index is not None and time_index not in dataframe.columns:
            raise LookupError('Time index not found in dataframe')
        if parse_date_cols is not None:
            for c in parse_date_cols:
                variable_types[c] = vtypes.Datetime

        current_relationships = [r for r in self.relationships
                                 if r.parent_entity.id == entity_id or
                                 r.child_entity.id == entity_id]
        # "category" dtype generates a lot of errors because pandas treats it
        # differently in merges. In particular, if there are no matching
        # instances on a dataframe to join, the new joined dataframe turns out
        # to be empty if the column we're joining on is a category
        # When its any other dtype, we get the same number of rows as the
        # original dataframe but filled in with nans

        df = dataframe
        for c in df.columns:
            if df[c].dtype.name.find('category') > -1:
<<<<<<< HEAD
                df[c] = df[c].astype(object)
                if c not in variable_types:
                    variable_types[c] = vtypes.Categorical
        if df.index.dtype.name.find('category') > -1:
=======
                try:
                    df[c] = df[c].astype(int)
                except ValueError:
                    df[c] = df[c].astype(object)
                if c not in variable_types:
                    variable_types[c] = vtypes.Categorical
        if df.index.dtype.name.find('category') > -1:
            try:
                df[c] = df[c].astype(int)
            except ValueError:
                df[c] = df[c].astype(object)
>>>>>>> 488c60f4
            df.index = df.index.astype(object)

        entity = Entity(entity_id,
                        df,
                        self,
                        variable_types=variable_types,
                        index=index,
                        time_index=time_index,
                        secondary_time_index=secondary_time_index,
                        last_time_index=last_time_index,
                        encoding=encoding,
                        relationships=current_relationships,
                        already_sorted=already_sorted,
                        created_index=created_index)
        self.entity_dict[entity.id] = entity
        return self

    def _add_multigenerational_link_vars(self, frames, start_entity_id,
                                         end_entity_id=None, path=None):
        """
        Add multi-generational link variables to entity dataframes in order to
        keep track of deep relationships.

        For example: if entity 'grandparent' has_many of entity 'parent' which
        has_many of entity 'child', and parent is related to grandparent by
        variable 'grandparent_id', add a column to child called
        'parent.grandparent_id' so that child instances can be grouped by
        grandparent_id as well.

        This function adds link variables to all relationships along the
        provided path.
        """

        # caller can pass either a path or a start/end entity pair

        assert start_entity_id is not None
        if path is None:
            assert end_entity_id is not None
            path = self.find_path(start_entity_id, end_entity_id)

        directions = self.path_relationships(path, start_entity_id)
        relationship_directions = list(zip(directions, path))
        groups = itertools.groupby(relationship_directions, key=lambda k: k[0])

        # each group is a contiguous series of backward relationships on `path`
        for key, group in groups:
            if key != 'backward':
                continue

            # extract the path again
            chain = [g[1] for g in group]

            # generate a list of all sub-paths which have at least 2
            # relationships
            rel_chains = [chain[i:] for i in range(len(chain) - 1)]

            # loop over all subpaths
            for chain in rel_chains:
                # pop off the first relationship: this one already has a
                # direct variable link, but we'll need to remember its link
                # variable name for later.
                r = chain.pop(0)
                child_link_name = r.child_variable.id

                # step through each deep relationship of the subpath
                for r in chain:
                    parent_entity = r.parent_entity
                    child_entity = r.child_entity
                    parent_df = frames[parent_entity.id]
                    child_df = frames[child_entity.id]

                    # generate the link variable name
                    parent_link_name = child_link_name
                    child_link_name = '%s.%s' % (parent_entity.id,
                                                 parent_link_name)
                    if child_link_name in child_df.columns:
                        continue

                    # print 'adding link var %s to entity %s' % (child_link_name,
                    #                                            child_entity.id)

                    # create an intermeidate dataframe which shares a column
                    # with the child dataframe and has a column with the
                    # original parent's id.
                    col_map = {r.parent_variable.id: r.child_variable.id,
                               parent_link_name: child_link_name}
                    merge_df = parent_df[list(col_map.keys())].rename(columns=col_map)

                    # merge the dataframe, adding the link variable to the child
                    frames[child_entity.id] = pd.merge(left=merge_df,
                                                       right=child_df,
                                                       on=r.child_variable.id)

<<<<<<< HEAD
    def _add_parent_variable_to_df(self, child_entity_id, parent_entity_id,
                                   parent_variable_id, child_variable_id=None):
        entity = self.entity_dict[child_entity_id]
        parent_entity = self.entity_dict[parent_entity_id]

        if child_variable_id is None:
            child_variable_id = parent_variable_id

        path = self.find_forward_path(child_entity_id, parent_entity_id)
        assert len(path) > 0, "must be a parent entity"
        if len(path) > 1:
            raise NotImplementedError("adding time index from a grandparent not yet supported")
        rel = path[0]

        child_data = entity.df
        # get columns of parent that we need and rename in prep for merge
        parent_data = self.entity_dict[parent_entity_id].df[[rel.parent_variable.id, parent_variable_id]]
        col_map = {parent_variable_id: child_variable_id}
        parent_data.rename(columns=col_map, inplace=True)

        # add parent time
        # use right index to avoid parent join key in merged dataframe
        parent_data.set_index(rel.parent_variable.id, inplace=True)
        new_child_data = child_data.merge(parent_data,
                                          left_on=rel.child_variable.id,
                                          right_index=True,
                                          how='left')[child_variable_id]
        parent_type = type(parent_entity[parent_variable_id])
        entity.add_variable(child_variable_id,
                            type=parent_type,
                            data=new_child_data)

=======
>>>>>>> 488c60f4

def make_index_variable_name(entity_id):
    return entity_id + "_id"<|MERGE_RESOLUTION|>--- conflicted
+++ resolved
@@ -58,10 +58,6 @@
         entity_dict
         relationships
         time_type
-<<<<<<< HEAD
-        last_saved
-=======
->>>>>>> 488c60f4
 
     Properties:
         metadata
@@ -101,15 +97,8 @@
                     ft.EntitySet("my-entity-set", entities, relationships)
         """
         self.id = id
-<<<<<<< HEAD
-        self.last_saved = None
         self.entity_dict = {}
         self.relationships = []
-        self._verbose = verbose
-=======
-        self.entity_dict = {}
-        self.relationships = []
->>>>>>> 488c60f4
         self.time_type = None
 
         entities = entities or {}
@@ -191,13 +180,6 @@
             # Only make a new one if something was changed
             if not self._metadata.__eq__(new_metadata):
                 self._metadata = new_metadata
-<<<<<<< HEAD
-            else:
-                del new_metadata
-                self._metadata = old_metadata
-=======
-
->>>>>>> 488c60f4
         return self._metadata
 
     @property
@@ -207,16 +189,6 @@
         which returns a copy of the current EntitySet with all data removed.
         '''
         return all(e.df.empty for e in self.entity_dict.values())
-<<<<<<< HEAD
-
-    @property
-    def entity_names(self):
-        """
-        Return list of each entity's id
-        """
-        return [e.id for e in self.entities]
-=======
->>>>>>> 488c60f4
 
     def to_pickle(self, path):
         serialize(self, path, to_parquet=False)
@@ -294,23 +266,16 @@
         repr_out += "\n  Relationships:"
 
         if len(self.relationships) == 0:
-<<<<<<< HEAD
-            repr_out += "\n    No relationships"
-=======
             repr_out += u"\n    No relationships"
->>>>>>> 488c60f4
 
         for r in self.relationships:
             repr_out += u"\n    %s.%s -> %s.%s" % \
                 (r._child_entity_id, r._child_variable_id,
                  r._parent_entity_id, r._parent_variable_id)
-<<<<<<< HEAD
-=======
 
         # encode for python 2
         if type(repr_out) != str:
             repr_out = repr_out.encode("utf-8")
->>>>>>> 488c60f4
 
         return repr_out
 
@@ -342,26 +307,16 @@
         child_v = relationship.child_variable.id
         parent_e = relationship.parent_entity
         parent_v = relationship.parent_variable.id
-<<<<<<< HEAD
-        if not isinstance(self[child_e.id][child_v], vtypes.Discrete):
-            child_e.convert_variable_type(variable_id=child_v,
-                                          new_type=vtypes.Id,
-                                          convert_data=False)
-        if not isinstance(self[parent_e.id][parent_v], vtypes.Discrete):
-=======
         if not isinstance(child_e[child_v], vtypes.Discrete):
             child_e.convert_variable_type(variable_id=child_v,
                                           new_type=vtypes.Id,
                                           convert_data=False)
 
         if not isinstance(parent_e[parent_v], vtypes.Discrete):
->>>>>>> 488c60f4
             parent_e.convert_variable_type(variable_id=parent_v,
                                            new_type=vtypes.Index,
                                            convert_data=False)
 
-<<<<<<< HEAD
-=======
         parent_dtype = parent_e.df[parent_v].dtype
         child_dtype = child_e.df[child_v].dtype
         msg = u"Unable to add relationship because {} in {} is Pandas dtype {}"\
@@ -370,7 +325,6 @@
             raise ValueError(msg.format(parent_v, parent_e.id, parent_dtype,
                                         child_v, child_e.id, child_dtype))
 
->>>>>>> 488c60f4
         self.relationships.append(relationship)
         self.index_data(relationship)
         return self
@@ -511,7 +465,6 @@
                     child_node = BFSNode(r.child_entity.id, current_node, r)
                     nodes[r.child_entity.id] = child_node
                     queue.append(child_node)
-<<<<<<< HEAD
 
         raise ValueError(("No path from {} to {}! Check that all entities "
                           .format(start_entity_id, goal_entity_id)),
@@ -528,24 +481,6 @@
             List of relationships that go from start entity to goal
                 entity. None is return if no path exists
 
-=======
-
-        raise ValueError(("No path from {} to {}! Check that all entities "
-                          .format(start_entity_id, goal_entity_id)),
-                         "are connected by relationships")
-
-    def find_forward_path(self, start_entity_id, goal_entity_id):
-        """Find a forward path between a start and goal entity
-
-        Args:
-            start_entity_id (str) : id of entity to start the search from
-            goal_entity_id  (str) : if of entity to find forward path to
-
-        Returns:
-            List of relationships that go from start entity to goal
-                entity. None is return if no path exists
-
->>>>>>> 488c60f4
         See Also:
             :func:`BaseEntitySet.find_backward_path`
             :func:`BaseEntitySet.find_path`
@@ -581,7 +516,6 @@
         if forward_path is not None:
             return forward_path[::-1]
         return None
-<<<<<<< HEAD
 
     def get_forward_entities(self, entity_id, deep=False):
         """Get entities that are in a forward relationship with entity
@@ -641,67 +575,6 @@
         Args:
             entity_id (str): Id of entity to get relationships for.
 
-=======
-
-    def get_forward_entities(self, entity_id, deep=False):
-        """Get entities that are in a forward relationship with entity
-
-        Args:
-            entity_id (str) - Id entity of entity to search from.
-            deep (bool) - if True, recursively find forward entities.
-
-        Returns:
-            Set of entity IDs in a forward relationship with the passed in
-            entity.
-        """
-        parents = [r.parent_entity.id for r in
-                   self.get_forward_relationships(entity_id)]
-
-        if deep:
-            parents_deep = set([])
-            for p in parents:
-                parents_deep.add(p)
-
-                # no loops that are typically caused by one to one relationships
-                if entity_id in self.get_forward_entities(p):
-                    continue
-
-                to_add = self.get_forward_entities(p, deep=True)
-                parents_deep = parents_deep.union(to_add)
-
-            parents = parents_deep
-
-        return set(parents)
-
-    def get_backward_entities(self, entity_id, deep=False):
-        """Get entities that are in a backward relationship with entity
-
-        Args:
-            entity_id (str) - Id entity of entity to search from.
-            deep (bool) - If True, recursively find backward entities.
-
-        Returns:
-            Set of each :class:`.Entity` in a backward relationship.
-        """
-        children = [r.child_entity.id for r in
-                    self.get_backward_relationships(entity_id)]
-        if deep:
-            children_deep = set([])
-            for p in children:
-                children_deep.add(p)
-                to_add = self.get_backward_entities(p, deep=True)
-                children_deep = children_deep.union(to_add)
-
-            children = children_deep
-        return set(children)
-
-    def get_forward_relationships(self, entity_id):
-        """Get relationships where entity "entity_id" is the child
-
-        Args:
-            entity_id (str): Id of entity to get relationships for.
-
->>>>>>> 488c60f4
         Returns:
             list[:class:`.Relationship`]: List of forward relationships.
         """
@@ -734,21 +607,12 @@
                     r.parent_entity.id == eid_1 and r.child_entity.id == eid_2:
                 return r
         return None
-<<<<<<< HEAD
 
     def _is_backward_relationship(self, rel, prev_ent):
         if prev_ent == rel.parent_entity.id:
             return True
         return False
 
-=======
-
-    def _is_backward_relationship(self, rel, prev_ent):
-        if prev_ent == rel.parent_entity.id:
-            return True
-        return False
-
->>>>>>> 488c60f4
     def path_relationships(self, path, start_entity_id):
         """
         Generate a list of the strings "forward" or "backward" corresponding to
@@ -1020,51 +884,6 @@
     #  Data wrangling methods  ###############################################
     ###########################################################################
 
-<<<<<<< HEAD
-    def combine_variables(self, entity_id, new_id, to_combine,
-                          drop=False, hashed=False, **kwargs):
-        """Combines two variable into variable new_id
-
-        Args:
-            entity_id (str): Id of Entity to be modified.
-            new_id (str): Id of new variable being created.
-            to_combine (list[Variable] or list[str]): List of
-                variables to combine.
-            drop (bool, optional): If True, variables that are combined are
-                dropped from the entity.
-            hashed (bool, optional): If True, combination variables values are
-                hashed, resulting in an integer column dtype. Otherwise, values
-                are just concatenated.
-
-        Note:
-            Underlying data for variable must be of type str.
-
-        """
-        # _operations?
-        entity = self[entity_id]
-        to_combine = _check_variable_list(to_combine, entity)
-
-        df = self[entity.id].df
-
-        new_data = None
-        for v in to_combine:
-            if new_data is None:
-                new_data = df[v.id].map(lambda x: (str(x) if isinstance(x, (int, float)) else x).encode('utf-8'))
-                continue
-            new_data += "_".encode('utf-8')
-            new_data += df[v.id].map(lambda x: (str(x) if isinstance(x, (int, float)) else x).encode('utf-8'))
-
-        if hashed:
-            new_data = new_data.map(hash)
-
-        # first add to entityset
-        entity.add_variable(new_id, type=vtypes.Categorical, data=new_data)
-
-        if drop:
-            [entity.delete_variable(v.id) for v in to_combine]
-
-=======
->>>>>>> 488c60f4
     def concat(self, other, inplace=False):
         '''Combine entityset with another to create a new entityset with the
         combined data of both entitysets.
@@ -1107,44 +926,6 @@
                                                recalculate_last_time_indexes=True)
         return combined_es
 
-<<<<<<< HEAD
-    def add_parent_time_index(self, entity_id, parent_entity_id,
-                              parent_time_index_variable=None,
-                              child_time_index_variable=None,
-                              include_secondary_time_index=False,
-                              secondary_time_index_variables=[]):
-        entity = self.entity_dict[entity_id]
-
-        parent_entity = self.entity_dict[parent_entity_id]
-        if parent_time_index_variable is None:
-            parent_time_index_variable = parent_entity.time_index
-            assert parent_time_index_variable is not None, ("If parent does not have a time index, ",
-                                                            "you must specify which variable to use")
-        msg = ("parent time index variable must be ",
-               "a Datetime, Numeric, or Ordinal")
-        assert isinstance(parent_entity[parent_time_index_variable], (vtypes.Numeric, vtypes.Ordinal, vtypes.Datetime)), msg
-
-        self._add_parent_variable_to_df(entity_id, parent_entity_id,
-                                        parent_time_index_variable,
-                                        child_time_index_variable)
-        entity.set_time_index(child_time_index_variable)
-        if include_secondary_time_index:
-            msg = "Parent entity has no secondary time index"
-            assert len(parent_entity.secondary_time_index), msg
-            parent_sec_ti_id = list(parent_entity.secondary_time_index.keys())[0]
-            parent_sec_ti_vars = list(parent_entity.secondary_time_index.values())[0]
-            if isinstance(secondary_time_index_variables, list):
-                parent_sec_ti_vars = [v for v in parent_sec_ti_vars
-                                      if v in secondary_time_index_variables]
-            # TODO: arg to name child vars
-            for v in [parent_sec_ti_id] + parent_sec_ti_vars:
-                self._add_parent_variable_to_df(entity_id, parent_entity_id,
-                                                v)
-            new_secondary_time_index = {parent_sec_ti_id: parent_sec_ti_vars}
-            entity.set_secondary_time_index(new_secondary_time_index)
-
-=======
->>>>>>> 488c60f4
     ###########################################################################
     #  Indexing methods  ###############################################
     ###########################################################################
@@ -1191,15 +972,9 @@
         else:
             to_explore = set([e.id for e in self.entities[:]])
             queue = self.entities[:]
-<<<<<<< HEAD
 
         explored = set()
 
-=======
-
-        explored = set()
-
->>>>>>> 488c60f4
         for e in queue:
             e.last_time_index = None
 
@@ -1519,12 +1294,6 @@
         df = dataframe
         for c in df.columns:
             if df[c].dtype.name.find('category') > -1:
-<<<<<<< HEAD
-                df[c] = df[c].astype(object)
-                if c not in variable_types:
-                    variable_types[c] = vtypes.Categorical
-        if df.index.dtype.name.find('category') > -1:
-=======
                 try:
                     df[c] = df[c].astype(int)
                 except ValueError:
@@ -1536,7 +1305,6 @@
                 df[c] = df[c].astype(int)
             except ValueError:
                 df[c] = df[c].astype(object)
->>>>>>> 488c60f4
             df.index = df.index.astype(object)
 
         entity = Entity(entity_id,
@@ -1630,41 +1398,6 @@
                                                        right=child_df,
                                                        on=r.child_variable.id)
 
-<<<<<<< HEAD
-    def _add_parent_variable_to_df(self, child_entity_id, parent_entity_id,
-                                   parent_variable_id, child_variable_id=None):
-        entity = self.entity_dict[child_entity_id]
-        parent_entity = self.entity_dict[parent_entity_id]
-
-        if child_variable_id is None:
-            child_variable_id = parent_variable_id
-
-        path = self.find_forward_path(child_entity_id, parent_entity_id)
-        assert len(path) > 0, "must be a parent entity"
-        if len(path) > 1:
-            raise NotImplementedError("adding time index from a grandparent not yet supported")
-        rel = path[0]
-
-        child_data = entity.df
-        # get columns of parent that we need and rename in prep for merge
-        parent_data = self.entity_dict[parent_entity_id].df[[rel.parent_variable.id, parent_variable_id]]
-        col_map = {parent_variable_id: child_variable_id}
-        parent_data.rename(columns=col_map, inplace=True)
-
-        # add parent time
-        # use right index to avoid parent join key in merged dataframe
-        parent_data.set_index(rel.parent_variable.id, inplace=True)
-        new_child_data = child_data.merge(parent_data,
-                                          left_on=rel.child_variable.id,
-                                          right_index=True,
-                                          how='left')[child_variable_id]
-        parent_type = type(parent_entity[parent_variable_id])
-        entity.add_variable(child_variable_id,
-                            type=parent_type,
-                            data=new_child_data)
-
-=======
->>>>>>> 488c60f4
 
 def make_index_variable_name(entity_id):
     return entity_id + "_id"