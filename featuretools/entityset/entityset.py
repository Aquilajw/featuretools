import copy
import itertools
import logging
from builtins import range, zip
from collections import defaultdict

import numpy as np
import pandas as pd
from dask.base import tokenize

from .base_entityset import BaseEntitySet
from .entity import Entity
from .relationship import Relationship
from .serialization import read_pickle, to_pickle

import featuretools.variable_types.variable as vtypes
from featuretools.utils.gen_utils import make_tqdm_iterator
from featuretools.utils.wrangle import _check_variable_list

pd.options.mode.chained_assignment = None  # default='warn'
logger = logging.getLogger('featuretools.entityset')


class EntitySet(BaseEntitySet):
    """
    Stores all actual data for a entityset

    Attributes:
        entity_stores
    """

    def __init__(self, id, entities=None, relationships=None, verbose=False):
        """Creates EntitySet

            Args:
                id (str) : Unique identifier to associate with this instance
                verbose (bool): Show additional information.

                entities (dict[str -> tuple(pd.DataFrame, str, str)]): Dictionary of
                    entities. Entries take the format
                    {entity id -> (dataframe, id column, (time_column), (variable_types))}.
                    Note that time_column and variable_types are optional.

                relationships (list[(str, str, str, str)]): List of relationships
                    between entities. List items are a tuple with the format
                    (parent entity id, parent variable, child entity id, child variable).

            Example:

                .. code-block:: python

                    entities = {
                        "cards" : (card_df, "id"),
                        "transactions" : (transactions_df, "id", "transaction_time")
                    }

                    relationships = [("cards", "id", "transactions", "card_id")]

                    ft.EntitySet("my-entity-set", entities, relationships)
        """
        super(EntitySet, self).__init__(id, verbose)

        entities = entities or {}
        relationships = relationships or []
        for entity in entities:
            df = entities[entity][0]
            index_column = entities[entity][1]
            time_column = None
            variable_types = None
            if len(entities[entity]) > 2:
                time_column = entities[entity][2]
            if len(entities[entity]) > 3:
                variable_types = entities[entity][3]
            self.entity_from_dataframe(entity_id=entity,
                                       dataframe=df,
                                       index=index_column,
                                       time_index=time_column,
                                       variable_types=variable_types)

        for relationship in relationships:
            parent_variable = self[relationship[0]][relationship[1]]
            child_variable = self[relationship[2]][relationship[3]]
            self.add_relationship(Relationship(parent_variable,
                                               child_variable))
        self._metadata = None
<<<<<<< HEAD

    @property
    # TODO add comment about memory
    def metadata(self):
        if self._metadata is None:
            self._metadata = self._gen_metadata()
        else:
            old_metadata = self._metadata
            self._metadata = None
            new_metadata = self._gen_metadata()
            # Don't want to keep making new copies of metadata
            # Only make a new one if something was changed
            if old_metadata != new_metadata:
                self._metadata = new_metadata
            else:
                self._metadata = old_metadata
        return self._metadata

    def _gen_metadata(self):
        new_entityset = object.__new__(EntitySet)
        new_entityset_dict = {}
        for k, v in self.__dict__.items():
            if k not in ["entity_stores", "relationships"]:
                new_entityset_dict[k] = v
        new_entityset_dict["entity_stores"] = {}
        for eid, e in self.entity_stores.items():
            metadata_e = self._entity_metadata(e)
            new_entityset_dict['entity_stores'][eid] = metadata_e
        new_entityset_dict["relationships"] = []
        for r in self.relationships:
            metadata_r = self._relationship_metadata(r)
            new_entityset_dict['relationships'].append(metadata_r)
        new_entityset.__dict__ = copy.deepcopy(new_entityset_dict)
        for e in new_entityset.entity_stores.values():
            e.entityset = new_entityset
            for v in e.variables:
                v.entity = new_entityset[v.entity_id]
        for r in new_entityset.relationships:
            r.entityset = new_entityset
        return new_entityset

    # TODO make these private
    @classmethod
    def _entity_metadata(cls, e):
        new_dict = {}
        for k, v in e.__dict__.items():
            if k not in ["data", "entityset", "variables"]:
                new_dict[k] = v
        new_dict["data"] = {
            "df": e.df.head(0),
            "last_time_index": None,
            "indexed_by": {}
        }
        new_dict["variables"] = [cls._variable_metadata(v)
                                 for v in e.variables]
        new_dict = copy.deepcopy(new_dict)
        new_entity = object.__new__(Entity)
        new_entity.__dict__ = new_dict
        return new_entity

    @classmethod
    def _relationship_metadata(cls, r):
        new_dict = {}
        for k, v in r.__dict__.items():
            if k != "entityset":
                new_dict[k] = v
        new_dict = copy.deepcopy(new_dict)
        new_r = object.__new__(Relationship)
        new_r.__dict__ = new_dict
        return new_r

    @classmethod
    def _variable_metadata(cls, var):
        new_dict = {}
        for k, v in var.__dict__.items():
            if k != "entity":
                new_dict[k] = v
        new_dict = copy.deepcopy(new_dict)
        new_v = object.__new__(type(var))
        new_v.__dict__ = new_dict
        return new_v


    @property
    def is_metadata(self):
        return all(e.df.empty for e in self.entity_stores.values())

    def __sizeof__(self):
        return sum([entity.__sizeof__() for entity in self.entities])

    def __dask_tokenize__(self):
        out = (EntitySet,
               tuple(tokenize(e) for e in sorted(self.entities,
                                                 key=lambda x: repr(x))),
               tuple(tokenize(r) for r in sorted(self.relationships,
                                                 key=lambda x: repr(x))),
               self.time_type)
        return out

    @staticmethod
    def __dask_optimize__(dsk, keys, **kwargs):
        return dsk

    def __dask_graph__(self):
        return self._dsk
=======
>>>>>>> 14ceddef

    @property
    def metadata(self):
        '''Defined as a property because an EntitySet's metadata
        is used in many places, for instance, for each feature in a feature list.
        To prevent using copying the full metadata object to each feature,
        we generate a new metadata object and check if it's the same as the existing one,
        and if it is return the existing one. Thus, all features in the feature list
        would reference the same object, rather than copies. This saves a lot of memory
        '''
        if self._metadata is None:
            self._metadata = self._gen_metadata()
        else:
            old_metadata = self._metadata
            self._metadata = None
            new_metadata = self._gen_metadata()
            # Don't want to keep making new copies of metadata
            # Only make a new one if something was changed
            if not old_metadata.__eq__(new_metadata):
                self._metadata = new_metadata
            else:
                del new_metadata
                self._metadata = old_metadata
        return self._metadata

    def _gen_metadata(self):
        new_entityset = object.__new__(EntitySet)
        new_entityset_dict = {}
        for k, v in self.__dict__.items():
            if k not in ["entity_stores", "relationships"]:
                new_entityset_dict[k] = v
        new_entityset_dict["entity_stores"] = {}
        for eid, e in self.entity_stores.items():
            metadata_e = self._entity_metadata(e)
            new_entityset_dict['entity_stores'][eid] = metadata_e
        new_entityset_dict["relationships"] = []
        for r in self.relationships:
            metadata_r = self._relationship_metadata(r)
            new_entityset_dict['relationships'].append(metadata_r)
        new_entityset.__dict__ = copy.deepcopy(new_entityset_dict)
        for e in new_entityset.entity_stores.values():
            e.entityset = new_entityset
            for v in e.variables:
                v.entity = new_entityset[v.entity_id]
        for r in new_entityset.relationships:
            r.entityset = new_entityset
        return new_entityset

    @classmethod
    def _entity_metadata(cls, e):
        new_dict = {}
        for k, v in e.__dict__.items():
            if k not in ["data", "entityset", "variables"]:
                new_dict[k] = v
        new_dict["data"] = {
            "df": e.df.head(0),
            "last_time_index": None,
            "indexed_by": {}
        }
        new_dict["variables"] = [cls._variable_metadata(v)
                                 for v in e.variables]
        new_dict = copy.deepcopy(new_dict)
        new_entity = object.__new__(Entity)
        new_entity.__dict__ = new_dict
        return new_entity

    @classmethod
    def _relationship_metadata(cls, r):
        new_dict = {}
        for k, v in r.__dict__.items():
            if k != "entityset":
                new_dict[k] = v
        new_dict = copy.deepcopy(new_dict)
        new_r = object.__new__(Relationship)
        new_r.__dict__ = new_dict
        return new_r

    @classmethod
    def _variable_metadata(cls, var):
        new_dict = {}
        for k, v in var.__dict__.items():
            if k != "entity":
                new_dict[k] = v
        new_dict = copy.deepcopy(new_dict)
        new_v = object.__new__(type(var))
        new_v.__dict__ = new_dict
        return new_v

    @property
    def is_metadata(self):
        '''Returns True if all of the Entity's contain no data (empty DataFrames).
        In general, EntitySets with no data are created by accessing the EntitySet.metadata property,
        which returns a copy of the current EntitySet with all data removed.
        '''
        return all(e.df.empty for e in self.entity_stores.values())

    @property
    def entity_names(self):
        """
        Return list of each entity's id
        """
        return [e.id for e in self.entities]

    def to_pickle(self, path):
        to_pickle(self, path)
        return self

    @classmethod
    def read_pickle(cls, path):
        return read_pickle(path)

    ###########################################################################
    #  Public API methods  ###################################################
    ###########################################################################

    # Read-only entityset-level methods

    def get_sample(self, n):
        full_entities = {}
        for eid, entity in self.entity_stores.items():
            full_entities[eid] = self.entity_stores[eid]
            self.entity_stores[eid] = entity.get_sample(n)
        sampled = copy.copy(self)
        for entity in sampled.entity_stores.values():
            entity.entityset = sampled
        self.entity_stores = full_entities
        return sampled

    def get_instance_data(self, entity_id, instance_ids):
        return self.entity_stores[entity_id].query_by_values(instance_ids)

    def num_instances(self, entity_id):
        entity = self.entity_stores[entity_id]
        return entity.num_instances

    def get_all_instances(self, entity_id):
        entity = self.entity_stores[entity_id]
        return entity.get_all_instances()

    def get_top_n_instances(self, entity_id, top_n=10):
        entity = self.entity_stores[entity_id]
        return entity.get_top_n_instances(top_n)

    def sample_instances(self, entity_id, n=10):
        entity = self.entity_stores[entity_id]
        return entity.sample_instances(n)

    def get_sliced_instance_ids(self, entity_id, start, end, random_seed=None, shuffle=False):
        entity = self.entity_stores[entity_id]
        return entity.get_sliced_instance_ids(start, end, random_seed=random_seed, shuffle=shuffle)

    def get_pandas_data_slice(self, filter_entity_ids, index_eid,
                              instances, entity_columns=None,
                              time_last=None, training_window=None,
                              verbose=False):
        """
        Get the slice of data related to the supplied instances of the index
        entity.
        """
        eframes_by_filter = {}

        if verbose:
            iterator = make_tqdm_iterator(iterable=filter_entity_ids,
                                          desc="Gathering relevant data",
                                          unit="entity")
        else:
            iterator = filter_entity_ids
        # gather frames for each child, for each parent
        for filter_eid in iterator:
            # get the instances of the top-level entity linked by our instances
            toplevel_slice = self._related_instances(start_entity_id=index_eid,
                                                     final_entity_id=filter_eid,
                                                     instance_ids=instances,
                                                     time_last=time_last,
                                                     training_window=training_window)

            eframes = {filter_eid: toplevel_slice}

            # Do a bredth-first search of the relationship tree rooted at this
            # entity, filling out eframes for each entity we hit on the way.
            r_queue = self.get_backward_relationships(filter_eid)
            while r_queue:
                r = r_queue.pop(0)
                child_eid = r.child_variable.entity.id
                child_columns = None
                if entity_columns is not None and child_eid not in entity_columns:
                    # entity_columns specifies which columns to extract
                    # if it skips a relationship (specifies child and grandparent columns)
                    # we need to at least add the ids of the intermediate entity
                    child_columns = [v.id for v in self[child_eid].variables
                                     if isinstance(v, (vtypes.Index, vtypes.Id,
                                                       vtypes.TimeIndex))]
                elif entity_columns is not None:
                    child_columns = entity_columns[child_eid]

                parent_eid = r.parent_variable.entity.id

                # If we've already seen this child, this is a diamond graph and
                # we don't know what to do
                if child_eid in eframes:
                    raise RuntimeError('Diamond graph detected!')

                # Add this child's children to the queue
                r_queue += self.get_backward_relationships(child_eid)

                # Query the child of the current backwards relationship for the
                # instances we want
                instance_vals = eframes[parent_eid][r.parent_variable.id]
                eframes[child_eid] =\
                    self.entity_stores[child_eid].query_by_values(
                        instance_vals,
                        variable_id=r.child_variable.id,
                        columns=child_columns,
                        time_last=time_last,
                        training_window=training_window)

                # add link variables to this dataframe in order to link it to its
                # (grand)parents
                self._add_multigenerational_link_vars(frames=eframes,
                                                      start_entity_id=filter_eid,
                                                      end_entity_id=child_eid)

            eframes_by_filter[filter_eid] = eframes

        # If there are no instances of *this* entity in the index, return None
        if eframes_by_filter[index_eid][index_eid].shape[0] == 0:
            return None

        return eframes_by_filter

    # Read-only entity-level methods

    def get_dataframe(self, entity_id):
        """
        Get the data for a specified entity as a pandas dataframe.
        """
        return self.entity_stores[entity_id].df

    def get_column_names(self, entity_id):
        """
        Return a list of the columns on the underlying data store
        """
        return self.entity_stores[entity_id].df.columns

    def get_index(self, entity_id):
        """
        Get name of the primary key ID column for this entity
        """
        return self.entity_stores[entity_id].index

    def get_time_index(self, entity_id):
        """
        Get name of the time index column for this entity
        """
        return self.entity_stores[entity_id].time_index

    def get_secondary_time_index(self, entity_id):
        """
        Get names and associated variables of the secondary time index columns for this entity
        """
        return self.entity_stores[entity_id].secondary_time_index

    # Read-only variable-level methods

    def get_column_type(self, entity_id, column_id):
        """ get type of column in underlying data structure """
        return self.entity_stores[entity_id].get_column_type(column_id)

    def get_column_stat(self, eid, column_id, stat):
        return self.entity_stores[eid].get_column_stat(column_id, stat)

    def get_column_max(self, eid, column_id):
        return self.get_column_stat(eid, column_id, 'max')

    def get_column_min(self, eid, column_id):
        return self.get_column_stat(eid, column_id, 'min')

    def get_column_std(self, eid, column_id):
        return self.get_column_stat(eid, column_id, 'std')

    def get_column_count(self, eid, column_id):
        return self.get_column_stat(eid, column_id, 'count')

    def get_column_mean(self, eid, column_id):
        return self.get_column_stat(eid, column_id, 'mean')

    def get_column_nunique(self, eid, column_id):
        return self.get_column_stat(eid, column_id, 'nunique')

    def get_column_data(self, entity_id, column_id):
        """ get data from column in specified form """
        return self.entity_stores[entity_id].get_column_data(column_id)

    def get_variable_types(self, entity_id):
        return self.entity_stores[entity_id].get_variable_types()

    # Read-write variable-level methods

    def add_column(self, entity_id, column_id, column_data, type=None):
        """
        Add variable to entity's dataframe
        """
        self.entity_stores[entity_id].add_column(column_id, column_data, type=type)

    def delete_column(self, entity_id, column_id):
        """
        Remove variable from entity's dataframe
        """
        self.entity_stores[entity_id].delete_column(column_id)

    def store_convert_variable_type(self, entity_id, column_id, new_type, **kwargs):
        """
        Convert variable in data set to different type
        """
        # _operations?
        self.entity_stores[entity_id].convert_variable_type(column_id, new_type, **kwargs)

    # Read-write entity-level methods

    ###########################################################################
    #  Entity creation methods  ##############################################
    ###########################################################################

    def entity_from_dataframe(self,
                              entity_id,
                              dataframe,
                              index=None,
                              variable_types=None,
                              make_index=False,
                              time_index=None,
                              secondary_time_index=None,
                              encoding=None,
                              already_sorted=False):
        """
        Load the data for a specified entity from a Pandas DataFrame.

        Args:
            entity_id (str) : Unique id to associate with this entity.

            dataframe (pandas.DataFrame) : Dataframe containing the data.

            index (str, optional): Name of the variable used to index the entity.
                If None, take the first column.

            variable_types (dict[str -> Variable], optional):
                Keys are of variable ids and values are variable types. Used to to
                initialize an entity's store.

            make_index (bool, optional) : If True, assume index does not
                exist as a column in dataframe, and create a new column of that name
                using integers. Otherwise, assume index exists.

            time_index (str, optional): Name of the variable containing
                time data. Type must be in :class:`variables.DateTime` or be
                able to be cast to datetime (e.g. str, float, or numeric.)

            secondary_time_index (dict[str -> Variable]): Name of variable
                containing time data to use a second time index for the entity.

            encoding (str, optional): If None, will use 'ascii'. Another option is
                'utf-8', or any encoding supported by pandas.

            already_sorted (bool, optional) : If True, assumes that input dataframe
                is already sorted by time. Defaults to False.

        Notes:

            Will infer variable types from Pandas dtype

        Example:
            .. ipython:: python

                import featuretools as ft
                import pandas as pd
                transactions_df = pd.DataFrame({"id": [1, 2, 3, 4, 5, 6],
                                                "session_id": [1, 2, 1, 3, 4, 5],
                                                "amount": [100.40, 20.63, 33.32, 13.12, 67.22, 1.00],
                                                "transaction_time": pd.date_range(start="10:00", periods=6, freq="10s"),
                                                "fraud": [True, False, True, False, True, True]})
                es = ft.EntitySet("example")
                es.entity_from_dataframe(entity_id="transactions",
                                         index="id",
                                         time_index="transaction_time",
                                         dataframe=transactions_df)

                es["transactions"]
                es["transactions"].df

        """

        # If time index components are passed, combine them into a single column
        # TODO look into handling secondary_time_index here
        # _operations?
        return self._import_from_dataframe(entity_id, dataframe.copy(), index=index,
                                           make_index=make_index,
                                           time_index=time_index,
                                           secondary_time_index=secondary_time_index,
                                           variable_types=variable_types,
                                           encoding=encoding,
                                           already_sorted=already_sorted)

    def _import_from_dataframe(self,
                               entity_id,
                               dataframe,
                               index=None,
                               variable_types=None,
                               make_index=False,
                               time_index=None,
                               secondary_time_index=None,
                               last_time_index=None,
                               parse_date_cols=None,
                               encoding=None,
                               already_sorted=False):
        """
        Load the data for a specified entity from a pandas dataframe.

        Args:
            entity_id (str) : Unique id to associate with this entity.
            dataframe (pd.DataFrame) : Pandas dataframe containing the data.
            index (str, optional): Name of the variable used to index the entity.
                If None, take the first column.
            variable_types (dict[str -> dict[str -> type]]) : Optional mapping of
                entity_id to variable_types dict with which to initialize an
                entity's store.
            make_index (bool, optional) : If True, assume index does not exist as a column in
                dataframe, and create a new column of that name using integers the (0, len(dataframe)).
                Otherwise, assume index exists in dataframe.
                An entity's variable_types dict maps string variable ids to types (:class:`.Variable`).
            time_index (str, optional) : Name of column to use as a time index for this entity. Must be
                a Datetime or Numeric dtype.
            secondary_time_index (str, optional): Name of variable containing
                time data to use a second time index for the entity.
            encoding (str, optional) : If None, will use 'ascii'. Another option is 'utf-8',
                or any encoding supported by pandas. Passed into underlying pandas.to_csv() calls,
                so see Pandas documentation for more information.
            already_sorted (bool, optional) : If True, assumes that input dataframe is already sorted by time.
                Defaults to False.
        """
        variable_types = variable_types or {}

        # DFS TODO: confirm we want this if else block
        if index is None:
            assert not make_index, "Must specify an index name if make_index is True"
            logger.warning(("Using first column as index. ",
                            "To change this, specify the index parameter"))
        else:
            if index not in variable_types:
                variable_types[index] = vtypes.Index

        created_index = None
        if make_index or index not in dataframe.columns:
            if not make_index:
                logger.warning("index %s not found in dataframe, creating new integer column",
                               index)
            if index in dataframe.columns:
                raise RuntimeError("Cannot make index: index variable already present")
            dataframe.insert(0, index, range(0, len(dataframe)))
            created_index = index
        elif index is None:
            index = dataframe.columns[0]

        elif time_index is not None and time_index not in dataframe.columns:
            raise LookupError('Time index not found in dataframe')
        if parse_date_cols is not None:
            for c in parse_date_cols:
                variable_types[c] = vtypes.Datetime

        current_relationships = [r for r in self.relationships
                                 if r.parent_entity.id == entity_id or
                                 r.child_entity.id == entity_id]
        # "category" dtype generates a lot of errors because pandas treats it
        # differently in merges. In particular, if there are no matching
        # instances on a dataframe to join, the new joined dataframe turns out
        # to be empty if the column we're joining on is a category
        # When its any other dtype, we get the same number of rows as the
        # original dataframe but filled in with nans

        df = dataframe
        for c in df.columns:
            if df[c].dtype.name.find('category') > -1:
                df[c] = df[c].astype(object)
                if c not in variable_types:
                    variable_types[c] = vtypes.Categorical
        if df.index.dtype.name.find('category') > -1:
            df.index = df.index.astype(object)

        self.add_entity(entity_id,
                        df,
                        variable_types=variable_types,
                        index=index,
                        time_index=time_index,
                        secondary_time_index=secondary_time_index,
                        last_time_index=last_time_index,
                        encoding=encoding,
                        relationships=current_relationships,
                        already_sorted=already_sorted,
                        created_index=created_index)
        return self

    def add_entity(self,
                   entity_id,
                   df,
                   **kwargs):
        entity = Entity(entity_id,
                        df,
                        self,
                        verbose=self._verbose,
                        **kwargs)

        # TODO DFS: think about if we need both list and dictionary
        self.entity_stores[entity.id] = entity
        return entity

    def normalize_entity(self, base_entity_id, new_entity_id, index,
                         additional_variables=None, copy_variables=None,
                         convert_links_to_integers=False,
                         make_time_index=None,
                         make_secondary_time_index=None,
                         new_entity_time_index=None,
                         new_entity_secondary_time_index=None,
                         time_index_reduce='first',
                         variable_types=None):
        """Utility to normalize an entity_store

        Args:
            base_entity_id (str) : Entity id from which to split.

            new_entity_id (str): Id of the new entity.

            index (str): Variable in old entity
                that will become index of new entity. Relationship
                will be created across this variable.

            additional_variables (list[str]):
                List of variable ids to remove from
                base_entity and move to new entity.

            copy_variables (list[str]): List of
                variable ids to copy from old entity
                and move to new entity.

            convert_links_to_integers (bool) : If True,
                convert the linking variable between the two
                entities to an integer. Old variable will be kept only
                in the new normalized entity, and the new variable will have
                the old variable's name plus "_id".

            make_time_index (bool or str, optional): Create time index for new entity based
                on time index in base_entity, optionally specifying which variable in base_entity
                to use for time_index. If specified as True without a specific variable,
                uses the primary time index. Defaults to True if base entity has a time index.

            make_secondary_time_index (dict[str -> list[str]], optional): Create a secondary time index
                from key. Values of dictionary
                are the variables to associate with the secondary time index. Only one
                secondary time index is allowed. If None, only associate the time index.

            new_entity_time_index (str, optional): Rename new entity time index.

            new_entity_secondary_time_index (str, optional): Rename new entity secondary time index.

            time_index_reduce (str): If making a time_index, choose either
                the 'first' time or the 'last' time from the associated children instances.
                If creating a secondary time index, then the primary time index always reduces
                using 'first', and secondary using 'last'.

            variable_types (dict[str -> Variable]): A dictionary of variable types for the new entity.
                Keys are variable ids and values are variable types.

        """
        base_entity = self.entity_stores[base_entity_id]
        # variable_types = base_entity.variable_types
        additional_variables = additional_variables or []
        copy_variables = copy_variables or []
        for v in additional_variables + copy_variables:
            if v == index:
                raise ValueError("Not copying {} as both index and variable".format(v))
                break
        new_index = index

        if convert_links_to_integers:
            new_index = self.make_index_variable_name(new_entity_id)

        transfer_types = {}
        transfer_types[new_index] = type(base_entity[index])
        for v in additional_variables + copy_variables:
            transfer_types[v] = type(base_entity[v])

        # create and add new entity
        new_entity_df = self.get_dataframe(base_entity_id)

        if make_time_index is None and base_entity.has_time_index():
            make_time_index = True

        if isinstance(make_time_index, str):
            base_time_index = make_time_index
            new_entity_time_index = base_entity[make_time_index].id
        elif make_time_index:
            base_time_index = base_entity.time_index
            if new_entity_time_index is None:
                new_entity_time_index = "%s_%s_time" % (time_index_reduce, base_entity.id)

            assert base_entity.has_time_index(), \
                "Base entity doesn't have time_index defined"

            if base_time_index not in [v for v in additional_variables]:
                copy_variables.append(base_time_index)

            transfer_types[new_entity_time_index] = type(base_entity[base_entity.time_index])

            new_entity_df.sort_values([base_time_index, base_entity.index], kind="mergesort", inplace=True)
        else:
            new_entity_time_index = None

        selected_variables = [index] +\
            [v for v in additional_variables] +\
            [v for v in copy_variables]

        new_entity_df2 = new_entity_df. \
            drop_duplicates(index, keep=time_index_reduce)[selected_variables]

        if make_time_index:
            new_entity_df2.rename(columns={base_time_index: new_entity_time_index}, inplace=True)
        if make_secondary_time_index:
            time_index_reduce = 'first'

            assert len(make_secondary_time_index) == 1, "Can only provide 1 secondary time index"
            secondary_time_index = list(make_secondary_time_index.keys())[0]

            secondary_variables = [index, secondary_time_index] + list(make_secondary_time_index.values())[0]
            secondary_df = new_entity_df. \
                drop_duplicates(index, keep='last')[secondary_variables]
            if new_entity_secondary_time_index:
                secondary_df.rename(columns={secondary_time_index: new_entity_secondary_time_index},
                                    inplace=True)
                secondary_time_index = new_entity_secondary_time_index
            else:
                new_entity_secondary_time_index = secondary_time_index
            secondary_df.set_index(index, inplace=True)
            new_entity_df = new_entity_df2.join(secondary_df, on=index)
        else:
            new_entity_df = new_entity_df2

        base_entity_index = index
        if convert_links_to_integers:
            old_entity_df = self.get_dataframe(base_entity_id)
            link_variable_id = self.make_index_variable_name(new_entity_id)
            new_entity_df[link_variable_id] = np.arange(0, new_entity_df.shape[0])
            just_index = old_entity_df[[index]]
            id_as_int = just_index.merge(new_entity_df,
                                         left_on=index,
                                         right_on=index,
                                         how='left')[link_variable_id]

            old_entity_df.loc[:, index] = id_as_int.values

            base_entity.update_data(old_entity_df)
            index = link_variable_id

        # TODO dfs: do i need this?
        # for v_id in selected_variables:
        #     if v_id in variable_types and v_id not in transfer_types:
        #         transfer_types[v_id] = variable_types[v_id]

        transfer_types[index] = vtypes.Categorical
        if make_secondary_time_index:
            old_ti_name = list(make_secondary_time_index.keys())[0]
            ti_cols = list(make_secondary_time_index.values())[0]
            ti_cols = [c if c != old_ti_name else secondary_time_index for c in ti_cols]
            make_secondary_time_index = {secondary_time_index: ti_cols}

        self._import_from_dataframe(new_entity_id, new_entity_df,
                                    index,
                                    time_index=new_entity_time_index,
                                    secondary_time_index=make_secondary_time_index,
                                    last_time_index=None,
                                    variable_types=transfer_types,
                                    encoding=base_entity.encoding)

        for v in additional_variables:
            self.delete_column(base_entity_id, v)
        self.delete_entity_variables(base_entity_id, additional_variables)

        new_entity = self.entity_stores[new_entity_id]
        base_entity.convert_variable_type(base_entity_index, vtypes.Id, convert_data=False)
        self.add_relationship(Relationship(new_entity[index], base_entity[base_entity_index]))

        return self

    ###########################################################################
    #  Data wrangling methods  ###############################################
    ###########################################################################

    # TODO dfs: where is this used? it doesn't seem tested either
    def add_parent_time_index(self, entity_id, parent_entity_id,
                              parent_time_index_variable=None,
                              child_time_index_variable=None,
                              include_secondary_time_index=False,
                              secondary_time_index_variables=[]):
        entity = self.entity_stores[entity_id]

        parent_entity = self.entity_stores[parent_entity_id]
        if parent_time_index_variable is None:
            parent_time_index_variable = parent_entity.time_index
            assert parent_time_index_variable is not None, ("If parent does not have a time index, ",
                                                            "you must specify which variable to use")
        msg = ("parent time index variable must be ",
               "a Datetime, Numeric, or Ordinal")
        assert isinstance(parent_entity[parent_time_index_variable], (vtypes.Numeric, vtypes.Ordinal, vtypes.Datetime)), msg

        self._add_parent_variable_to_df(entity_id, parent_entity_id,
                                        parent_time_index_variable,
                                        child_time_index_variable)
        entity.set_time_index(child_time_index_variable)
        if include_secondary_time_index:
            msg = "Parent entity has no secondary time index"
            assert len(parent_entity.secondary_time_index), msg
            parent_sec_ti_id = list(parent_entity.secondary_time_index.keys())[0]
            parent_sec_ti_vars = list(parent_entity.secondary_time_index.values())[0]
            if isinstance(secondary_time_index_variables, list):
                parent_sec_ti_vars = [v for v in parent_sec_ti_vars
                                      if v in secondary_time_index_variables]
            # TODO: arg to name child vars
            for v in [parent_sec_ti_id] + parent_sec_ti_vars:
                self._add_parent_variable_to_df(entity_id, parent_entity_id,
                                                v)
            new_secondary_time_index = {parent_sec_ti_id: parent_sec_ti_vars}
            entity.set_secondary_time_index(new_secondary_time_index)

    def _add_parent_variable_to_df(self, child_entity_id, parent_entity_id,
                                   parent_variable_id, child_variable_id=None):
        entity = self.entity_stores[child_entity_id]
        parent_entity = self.entity_stores[parent_entity_id]

        if child_variable_id is None:
            child_variable_id = parent_variable_id

        path = self.find_forward_path(child_entity_id, parent_entity_id)
        assert len(path) > 0, "must be a parent entity"
        if len(path) > 1:
            raise NotImplementedError("adding time index from a grandparent not yet supported")
        rel = path[0]

        child_data = entity.df
        # get columns of parent that we need and rename in prep for merge
        parent_data = self.entity_stores[parent_entity_id].df[[rel.parent_variable.id, parent_variable_id]]
        col_map = {parent_variable_id: child_variable_id}
        parent_data.rename(columns=col_map, inplace=True)

        # add parent time
        # use right index to avoid parent join key in merged dataframe
        parent_data.set_index(rel.parent_variable.id, inplace=True)
        new_child_data = child_data.merge(parent_data,
                                          left_on=rel.child_variable.id,
                                          right_index=True,
                                          how='left')

        # TODO: look in to using update_data method of Entity
        entity.df = new_child_data

        parent_type = type(parent_entity[parent_variable_id])
        entity.add_variable(child_variable_id, parent_type)
        entity.add_variable_statistics(child_variable_id)

    # todo dfs: this isn't united tested, and hasn't be manually verified to work
    def combine_variables(self, entity_id, new_id, to_combine,
                          drop=False, hashed=False, **kwargs):
        """Combines two variable into variable new_id

        Args:
            entity_id (str): Id of Entity to be modified.
            new_id (str): Id of new variable being created.
            to_combine (list[Variable] or list[str]): List of
                variables to combine.
            drop (bool, optional): If True, variables that are combined are
                dropped from the entity.
            hashed (bool, optional): If True, combination variables values are
                hashed, resulting in an integer column dtype. Otherwise, values
                are just concatenated.

        Note:
            Underlying data for variable must be of type str.

        """
        # _operations?
        entity = self._get_entity(entity_id)
        to_combine = _check_variable_list(to_combine, entity)

        df = self.get_dataframe(entity.id)

        new_data = None
        for v in to_combine:
            if new_data is None:
                new_data = df[v.id].map(lambda x: (str(x) if isinstance(x, (int, float)) else x).encode('utf-8'))
                continue
            new_data += "_".encode('utf-8')
            new_data += df[v.id].map(lambda x: (str(x) if isinstance(x, (int, float)) else x).encode('utf-8'))

        if hashed:
            new_data = new_data.map(hash)

        # first add to entityset
        self.add_column(entity.id, new_id, new_data, type=vtypes.Categorical)

        # TODO dfs: add column vs add variable?
        entity.add_variable(new_id, vtypes.Categorical)

        entity.add_variable_statistics(new_id)

        if drop:
            [self.delete_column(entity.id, v.id) for v in to_combine]
            [entity.delete_variable(v.id) for v in to_combine]

    def concat(self, other, inplace=False):
        '''Combine entityset with another to create a new entityset with the
        combined data of both entitysets.
        '''
        assert_string = "Entitysets must have the same entities, relationships"\
            ", and variable_ids"
        assert (self.__eq__(other) and
                self.relationships == other.relationships), assert_string

        for entity in self.entities:
            assert entity.id in other.entity_stores, assert_string
            assert (len(self[entity.id].variables) ==
                    len(other[entity.id].variables)), assert_string
            other_variable_ids = [o_variable.id for o_variable in
                                  other[entity.id].variables]
            assert (all([variable.id in other_variable_ids
                         for variable in self[entity.id].variables])), assert_string

        if inplace:
            combined_es = self
        else:
            combined_es = copy.deepcopy(self)
        for entity in self.entities:
            self_df = entity.df
            other_df = other[entity.id].df
            combined_df = pd.concat([self_df, other_df])
            if entity.created_index == entity.index:
                columns = [col for col in combined_df.columns if
                           col != entity.index or col != entity.time_index]
            else:
                columns = [entity.index]
            combined_df.drop_duplicates(columns, inplace=True)

            # TODO: should this go inside of update_data?
            # or should we call set_time_index()?
            to_sort = [entity.index]
            if entity.time_index:
                to_sort = [entity.time_index, entity.index]
            combined_df.sort_values(to_sort, inplace=True)

            combined_es[entity.id].update_data(combined_df)

        for r in combined_es.relationships:
            combined_es.index_data(r)
        return combined_es

    # TODO DFS: is this used anywhere?
    # def filter_entityset_by_entity(self, entity_id):
    #     """ Filter out instances of all entities that aren't connected to
    #     entity_id """
    #     for e in self.entities:
    #         if e.id == entity_id:
    #             continue

    #         df = self._related_instances(entity_id, e.id, self)
    #         self.entity_stores[e.id].update_data(df)
    #         e.update_variable_statistics_all(self)

    ###########################################################################
    #  Indexing methods  ###############################################
    ###########################################################################

    def index_data(self, r):
        """
        If necessary, generate an index on the data which links instances of
        parent entities to collections of child instances which link to them.
        """
        parent_entity = self.entity_stores[r.parent_variable.entity.id]
        child_entity = self.entity_stores[r.child_variable.entity.id]
        child_entity.index_by_parent(parent_entity=parent_entity)

    def add_last_time_indexes(self):
        """
        Calculates the last time index values for each entity (the last time
        an instance or children of that instance were observed).  Used when
        calculating features using training windows
        """
        # Generate graph of entities to find leaf entities
        children = defaultdict(list)  # parent --> child mapping
        child_vars = defaultdict(dict)
        for r in self.relationships:
            children[r.parent_entity.id].append(r.child_entity)
            child_vars[r.parent_entity.id][r.child_entity.id] = r.child_variable

        explored = set([])
        queue = self.entities[:]

        for entity in self.entities:
            entity.last_time_index = None

        while len(explored) < len(self.entities):
            entity = queue.pop(0)

            if entity.last_time_index is None:
                if entity.has_time_index():
                    lti = entity.df[entity.time_index].copy()
                else:
                    lti = entity.df[entity.index].copy()
                    lti[:] = None
                entity.last_time_index = lti

            if entity.id in children:
                child_entities = children[entity.id]

                # if all children not explored, skip for now
                if not set([e.id for e in child_entities]).issubset(explored):
                    queue.append(entity)
                    continue

                # updated last time from all children
                for child_e in child_entities:
                    if child_e.last_time_index is None:
                        continue

                    link_var = child_vars[entity.id][child_e.id].id
                    lti_df = pd.DataFrame({'last_time': child_e.last_time_index,
                                           entity.index: child_e.df[link_var]})
                    # sort by time and keep only the most recent
                    lti_df.sort_values(['last_time', entity.index],
                                       kind="mergesort",
                                       inplace=True)
                    lti_df.drop_duplicates(entity.index,
                                           keep='last',
                                           inplace=True)

                    lti_df.set_index(entity.index, inplace=True)
                    lti_df = lti_df.reindex(entity.last_time_index.index)
                    lti_df['last_time_old'] = entity.last_time_index
                    lti_df = lti_df.apply(lambda x: x.dropna().max(), axis=1)
                    entity.last_time_index = lti_df
                    entity.last_time_index.name = 'last_time'

            explored.add(entity.id)

    ###########################################################################
    #  Other ###############################################
    ###########################################################################

    def add_interesting_values(self, max_values=5, verbose=False):
        """Find interesting values for categorical variables, to be used to generate "where" clauses

        Args:
            max_values (int) : Maximum number of values per variable to add.
            verbose (bool) : If True, print summary of interesting values found.

        Returns:
            None

        """
        # _operations?
        for entity in self.entities:
            entity.add_interesting_values(max_values=max_values, verbose=verbose)

    ###########################################################################
    #  Private methods  ######################################################
    ###########################################################################

    # TODO: public?
    def _related_instances(self, start_entity_id, final_entity_id,
                           instance_ids=None, time_last=None, add_link=False,
                           training_window=None):
        """
        Filter out all but relevant information from dataframes along path
        from start_entity_id to final_entity_id,
        exclude data if it does not lie within  and time_last

        Args:
            start_entity_id (str) : Id of start entity.
            final_entity_id (str) : Id of final entity.
            instance_ids (list[str]) : List of start entity instance ids from
                which to find related instances in final entity.
            time_last (pd.TimeStamp) :  Latest allowed time.
            add_link (bool) : If True, add a link variable from the first
                entity in the path to the last. Assumes the path is made up of
                only backwards relationships.

        Returns:
            pd.DataFrame : Dataframe of related instances on the final_entity_id
        """
        # Load the filtered dataframe for the first entity
        training_window_is_dict = isinstance(training_window, dict)
        window = training_window
        start_estore = self.entity_stores[start_entity_id]
        # This check might be brittle
        if instance_ids is not None and not hasattr(instance_ids, '__iter__'):
            instance_ids = [instance_ids]

        if training_window_is_dict:
            window = training_window.get(start_estore.id)
        df = start_estore.query_by_values(instance_vals=instance_ids,
                                          time_last=time_last,
                                          training_window=window)
        # if we're querying on a path that's not actually a path, just return
        # the relevant slice of the entityset
        if start_entity_id == final_entity_id:
            return df

        # get relationship path from start to end entity
        path = self.find_path(start_entity_id, final_entity_id)
        if path is None or len(path) == 0:
            return pd.DataFrame()

        if add_link:
            assert 'forward' not in self.path_relationships(path,
                                                            start_entity_id)
            rvar = path[0].get_entity_variable(start_entity_id)
            link_map = {i: i for i in df[rvar]}

        prev_entity_id = start_entity_id

        # Walk down the path of entities and take related instances at each step
        for i, r in enumerate(path):
            new_entity_id = r.get_other_entity(prev_entity_id)
            rvar_old = r.get_entity_variable(prev_entity_id)
            rvar_new = r.get_entity_variable(new_entity_id)
            all_ids = df[rvar_old]

            # filter the next entity by the values found in the previous
            # entity's relationship column
            entity_store = self.entity_stores[new_entity_id]
            if training_window_is_dict:
                window = training_window.get(entity_store.id)
            df = entity_store.query_by_values(all_ids,
                                              variable_id=rvar_new,
                                              time_last=time_last,
                                              training_window=window)

            # group the rows in the new dataframe by the instances of the first
            # dataframe, and add a new column linking the two.
            if add_link:
                new_link_map = {}
                for parent_ix, gdf in df.groupby(rvar_new):
                    for child_ix in gdf.index:
                        new_link_map[child_ix] = link_map[parent_ix]
                link_map = new_link_map

                child_link_var = \
                    Relationship._get_link_variable_name(path[:i + 1])
                if child_link_var not in df.columns:
                    df = df.join(pd.Series(link_map, name=child_link_var))

            prev_entity_id = new_entity_id

        return df

    def _add_multigenerational_link_vars(self, frames, start_entity_id,
                                         end_entity_id=None, path=None):
        """
        Add multi-generational link variables to entity dataframes in order to
        keep track of deep relationships.

        For example: if entity 'grandparent' has_many of entity 'parent' which
        has_many of entity 'child', and parent is related to grandparent by
        variable 'grandparent_id', add a column to child called
        'parent.grandparent_id' so that child instances can be grouped by
        grandparent_id as well.

        This function adds link variables to all relationships along the
        provided path.
        """

        # caller can pass either a path or a start/end entity pair

        assert start_entity_id is not None
        if path is None:
            assert end_entity_id is not None
            path = self.find_path(start_entity_id, end_entity_id)

        directions = self.path_relationships(path, start_entity_id)
        relationship_directions = list(zip(directions, path))
        groups = itertools.groupby(relationship_directions, key=lambda k: k[0])

        # each group is a contiguous series of backward relationships on `path`
        for key, group in groups:
            if key != 'backward':
                continue

            # extract the path again
            chain = [g[1] for g in group]

            # generate a list of all sub-paths which have at least 2
            # relationships
            rel_chains = [chain[i:] for i in range(len(chain) - 1)]

            # loop over all subpaths
            for chain in rel_chains:
                # pop off the first relationship: this one already has a
                # direct variable link, but we'll need to remember its link
                # variable name for later.
                r = chain.pop(0)
                child_link_name = r.child_variable.id

                # step through each deep relationship of the subpath
                for r in chain:
                    parent_entity = r.parent_entity
                    child_entity = r.child_entity
                    parent_df = frames[parent_entity.id]
                    child_df = frames[child_entity.id]

                    # generate the link variable name
                    parent_link_name = child_link_name
                    child_link_name = '%s.%s' % (parent_entity.id,
                                                 parent_link_name)
                    if child_link_name in child_df.columns:
                        continue

                    # print 'adding link var %s to entity %s' % (child_link_name,
                    #                                            child_entity.id)

                    # create an intermeidate dataframe which shares a column
                    # with the child dataframe and has a column with the
                    # original parent's id.
                    col_map = {r.parent_variable.id: r.child_variable.id,
                               parent_link_name: child_link_name}
                    merge_df = parent_df[list(col_map.keys())].rename(columns=col_map)

                    # merge the dataframe, adding the link variable to the child
                    frames[child_entity.id] = pd.merge(left=merge_df,
                                                       right=child_df,
                                                       on=r.child_variable.id)

    def gen_relationship_var(self, child_eid, parent_eid):
        path = self.find_path(parent_eid, child_eid)
        r = path.pop(0)
        child_link_name = r.child_variable.id
        for r in path:
            parent_entity = r.parent_entity
            parent_link_name = child_link_name
            child_link_name = '%s.%s' % (parent_entity.id,
                                         parent_link_name)
        return child_link_name<|MERGE_RESOLUTION|>--- conflicted
+++ resolved
@@ -83,93 +83,6 @@
             self.add_relationship(Relationship(parent_variable,
                                                child_variable))
         self._metadata = None
-<<<<<<< HEAD
-
-    @property
-    # TODO add comment about memory
-    def metadata(self):
-        if self._metadata is None:
-            self._metadata = self._gen_metadata()
-        else:
-            old_metadata = self._metadata
-            self._metadata = None
-            new_metadata = self._gen_metadata()
-            # Don't want to keep making new copies of metadata
-            # Only make a new one if something was changed
-            if old_metadata != new_metadata:
-                self._metadata = new_metadata
-            else:
-                self._metadata = old_metadata
-        return self._metadata
-
-    def _gen_metadata(self):
-        new_entityset = object.__new__(EntitySet)
-        new_entityset_dict = {}
-        for k, v in self.__dict__.items():
-            if k not in ["entity_stores", "relationships"]:
-                new_entityset_dict[k] = v
-        new_entityset_dict["entity_stores"] = {}
-        for eid, e in self.entity_stores.items():
-            metadata_e = self._entity_metadata(e)
-            new_entityset_dict['entity_stores'][eid] = metadata_e
-        new_entityset_dict["relationships"] = []
-        for r in self.relationships:
-            metadata_r = self._relationship_metadata(r)
-            new_entityset_dict['relationships'].append(metadata_r)
-        new_entityset.__dict__ = copy.deepcopy(new_entityset_dict)
-        for e in new_entityset.entity_stores.values():
-            e.entityset = new_entityset
-            for v in e.variables:
-                v.entity = new_entityset[v.entity_id]
-        for r in new_entityset.relationships:
-            r.entityset = new_entityset
-        return new_entityset
-
-    # TODO make these private
-    @classmethod
-    def _entity_metadata(cls, e):
-        new_dict = {}
-        for k, v in e.__dict__.items():
-            if k not in ["data", "entityset", "variables"]:
-                new_dict[k] = v
-        new_dict["data"] = {
-            "df": e.df.head(0),
-            "last_time_index": None,
-            "indexed_by": {}
-        }
-        new_dict["variables"] = [cls._variable_metadata(v)
-                                 for v in e.variables]
-        new_dict = copy.deepcopy(new_dict)
-        new_entity = object.__new__(Entity)
-        new_entity.__dict__ = new_dict
-        return new_entity
-
-    @classmethod
-    def _relationship_metadata(cls, r):
-        new_dict = {}
-        for k, v in r.__dict__.items():
-            if k != "entityset":
-                new_dict[k] = v
-        new_dict = copy.deepcopy(new_dict)
-        new_r = object.__new__(Relationship)
-        new_r.__dict__ = new_dict
-        return new_r
-
-    @classmethod
-    def _variable_metadata(cls, var):
-        new_dict = {}
-        for k, v in var.__dict__.items():
-            if k != "entity":
-                new_dict[k] = v
-        new_dict = copy.deepcopy(new_dict)
-        new_v = object.__new__(type(var))
-        new_v.__dict__ = new_dict
-        return new_v
-
-
-    @property
-    def is_metadata(self):
-        return all(e.df.empty for e in self.entity_stores.values())
 
     def __sizeof__(self):
         return sum([entity.__sizeof__() for entity in self.entities])
@@ -189,8 +102,6 @@
 
     def __dask_graph__(self):
         return self._dsk
-=======
->>>>>>> 14ceddef
 
     @property
     def metadata(self):
