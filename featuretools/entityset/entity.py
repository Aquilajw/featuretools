from __future__ import division, print_function

import copy
import logging
import time
from builtins import range
from datetime import datetime

import numpy as np
import pandas as pd
from past.builtins import basestring

from .timedelta import Timedelta

from featuretools import variable_types as vtypes
from featuretools.utils.wrangle import (
    _check_time_type,
    _check_timedelta,
    _dataframes_equal
)

logger = logging.getLogger('featuretools.entityset')

_numeric_types = vtypes.PandasTypes._pandas_numerics
_categorical_types = [vtypes.PandasTypes._categorical]
_datetime_types = vtypes.PandasTypes._pandas_datetimes


class Entity(object):
    """Represents an entity in a Entityset, and stores relevant metadata and data

    An Entity is analogous to a table in a relational database

    See Also:
        :class:`.Relationship`, :class:`.Variable`, :class:`.EntitySet`

    """
    id = None
    variables = None
    time_index = None
    index = None
    indexed_by = None

    def __init__(self, id, df, entityset, variable_types=None, name=None,
                 index=None, time_index=None, secondary_time_index=None,
                 last_time_index=None, encoding=None, relationships=None,
                 already_sorted=False, created_index=None, verbose=False):
        """ Create Entity

        Args:
            id (str): Id of Entity.
            df (pd.DataFrame): Dataframe providing the data for the
                entity.
            entityset (EntitySet): Entityset for this Entity.
            variable_types (dict[str -> dict[str -> type]]) : Optional mapping of
                entity_id to variable_types dict with which to initialize an
                entity's store.
                An entity's variable_types dict maps string variable ids to types (:class:`.Variable`).
            name (str): Name of entity.
            index (str): Name of id column in the dataframe.
            time_index (str): Name of time column in the dataframe.
            secondary_time_index (dict[str -> str]): Dictionary mapping columns
                in the dataframe to the time index column they are associated with.
            last_time_index (pd.Series): Time index of the last event for each
                instance across all child entities.
            encoding (str, optional)) : If None, will use 'ascii'. Another option is 'utf-8',
                or any encoding supported by pandas.
            relationships (list): List of known relationships to other entities,
                used for inferring variable types.

        """
        assert isinstance(id, basestring), "Entity id must be a string"
        assert len(df.columns) == len(set(df.columns)), "Duplicate column names"
        self.data = {"df": df,
                     "last_time_index": last_time_index,
                     "indexed_by": {}
                     }
        self.encoding = encoding
        self._verbose = verbose
        self.created_index = created_index
<<<<<<< HEAD
        self.convert_all_variable_data(variable_types)
        self.attempt_cast_index_to_int(index)
        self.id = id
        self.name = name
        self.entityset = entityset
        self.indexed_by = {}
        variable_types = variable_types or {}
        self.index = index
        self.time_index = time_index
        self.secondary_time_index = secondary_time_index or {}
        # make sure time index is actually in the columns
        for ti, cols in self.secondary_time_index.items():
            if ti not in cols:
                cols.append(ti)

        link_vars = [v.id for rel in relationships for v in [rel.parent_variable, rel.child_variable]
                     if v.entity.id == self.id]

        inferred_variable_types = self.infer_variable_types(ignore=list(variable_types.keys()),
                                                            link_vars=link_vars)
        for var_id, desired_type in variable_types.items():
            if isinstance(desired_type, tuple):
                desired_type = desired_type[0]
            inferred_variable_types.update({var_id: desired_type})

        self.variables = []
        for v in inferred_variable_types:
            # TODO document how vtype can be tuple
            vtype = inferred_variable_types[v]
            if isinstance(vtype, tuple):
                # vtype is (ft.Variable, dict_of_kwargs)
                _v = vtype[0](v, self, **vtype[1])
            else:
                _v = inferred_variable_types[v](v, self)
            self.variables += [_v]

        # do one last conversion of data once we've inferred
        self.convert_all_variable_data(inferred_variable_types)

        # todo check the logic of this. can index not be in variable types?
        if self.index is not None and self.index not in inferred_variable_types:
            self.add_variable(self.index, vtypes.Index)

        self.update_data(df=self.df,
                         already_sorted=already_sorted,
                         recalculate_last_time_indexes=False,
                         reindex=False)

    def __repr__(self):
        repr_out = "Entity: {}\n".format(self.id)
        repr_out += "  Variables:"
        for v in self.variables:
            repr_out += "\n    {} (dtype: {})".format(v.id, v.dtype)

        shape = self.shape
        repr_out += u"\n  Shape:\n    (Rows: {}, Columns: {})".format(
            shape[0], shape[1])
        return repr_out

    @property
    def shape(self):
        return self.df.shape

    def __eq__(self, other, deep=False):
        if self.index != other.index:
            return False
        if self.time_index != other.time_index:
            return False
        if self.secondary_time_index != other.secondary_time_index:
            return False
        if len(self.variables) != len(other.variables):
            return False
        for v in self.variables:
            if v not in other.variables:
                return False
        if deep:
            if self.indexed_by is None and other.indexed_by is not None:
                return False
            elif self.indexed_by is not None and other.indexed_by is None:
                return False
            else:
                for v, index_map in self.indexed_by.items():
                    if v not in other.indexed_by:
                        return False
                    for i, related in index_map.items():
                        if i not in other.indexed_by[v]:
                            return False
                        # indexed_by maps instances of two entities together by lists
                        # We want to check that all the elements of the lists of instances
                        # for each relationship are the same in both entities being
                        # checked for equality, but don't care about the order.
                        if not set(related) == set(other.indexed_by[v][i]):
                            return False
            if self.last_time_index is None and other.last_time_index is not None:
                return False
            elif self.last_time_index is not None and other.last_time_index is None:
                return False
            elif self.last_time_index is not None and other.last_time_index is not None:
                if not self.last_time_index.equals(other.last_time_index):
                    return False

            if not _dataframes_equal(self.df, other.df):
                return False

        return True
=======
        self.convert_variable_types(variable_types)
        super(Entity, self).__init__(id, entityset, variable_types, name, index,
                                     time_index, secondary_time_index, relationships, already_sorted)
>>>>>>> 729a0873

    @property
    def is_metadata(self):
        return self.entityset.is_metadata

    @property
    def df(self):
        return self.data["df"]

    @df.setter
    def df(self, _df):
        self.data["df"] = _df

    @property
    def last_time_index(self):
        return self.data["last_time_index"]

    @last_time_index.setter
    def last_time_index(self, lti):
        self.data["last_time_index"] = lti

    @property
    def indexed_by(self):
        return self.data["indexed_by"]

    @indexed_by.setter
    def indexed_by(self, idx):
        self.data["indexed_by"] = idx

<<<<<<< HEAD
    @property
    def parents(self):
        return [p.parent_entity.id for p in self.entityset.get_forward_relationships(self.id)]

    def __hash__(self):
        return id(self.id)

    def __getitem__(self, variable_id):
        return self._get_variable(variable_id)

    def _get_variable(self, variable_id):
        """Get variable instance

        Args:
            variable_id (str) : Id of variable to get.

        Returns:
            :class:`.Variable` : Instance of variable.

        Raises:
            RuntimeError : if no variable exist with provided id
        """
        for v in self.variables:
            if v.id == variable_id:
                return v

        raise KeyError("Variable: %s not found in entity" % (variable_id))

    @property
    def variable_types(self):
        return {v.id: type(v) for v in self.variables}

    def add_all_variable_statistics(self):
        for var_id in self.variable_types.keys():
            self.add_variable_statistics(var_id)

    def add_variable_statistics(self, var_id):
        vartype = self.variable_types[var_id]
        stats = vartype._setter_stats
        for stat in stats:
            try:
                value = getattr(self.df[var_id], stat)()
                setattr(self._get_variable(var_id), stat, value)
            except TypeError as e:
                print(e)

        stats = vartype._computed_stats
        for stat in stats:
            try:
                setattr(self._get_variable(var_id), stat, value)
            except TypeError as e:
                print(e)

    def _remove_variable_statistic(self, v, entityset, statistic):
        try:
            value = getattr(v, statistic)
        except AttributeError:
            pass
        else:
            if value is not None:
                setattr(v, statistic, None)

    def convert_variable_type(self, variable_id, new_type,
                              convert_data=True,
                              **kwargs):
        """Convert variable in dataframe to different type

        Args:
            variable_id (str) : Id of variable to convert.
            new_type (subclass of `Variable`) : Type of variable to convert to.
            entityset (:class:`.BaseEntitySet`) : EntitySet associated with this entity.
            convert_data (bool) : If True, convert underlying data in the EntitySet.

        Raises:
            RuntimeError : Raises if it cannot convert the underlying data

        Examples:
            >>> es["customer"].convert_variable_type("education_level", vtypes.Categorical, EntitySet)
                True
        """
        if convert_data:
            # first, convert the underlying data (or at least try to)
            self.convert_variable_data(
                variable_id, new_type, **kwargs)

        # replace the old variable with the new one, maintaining order
        variable = self._get_variable(variable_id)
        new_variable = new_type.create_from(variable)
        self.variables[self.variables.index(variable)] = new_variable

        self.add_variable_statistics(new_variable.id)

    def convert_all_variable_data(self, variable_types):
=======
    def convert_variable_types(self, variable_types):
>>>>>>> 729a0873
        for var_id, desired_type in variable_types.items():
            type_args = {}
            if isinstance(desired_type, tuple):
                # grab args before assigning type
                type_args = desired_type[1]
                desired_type = desired_type[0]

            if var_id not in self.df.columns:
                raise LookupError("Variable ID %s not in DataFrame" % (var_id))
            current_type = self.df[var_id].dtype.name

            if issubclass(desired_type, vtypes.Numeric) and \
                    current_type not in _numeric_types:
                self.convert_variable_data(var_id, desired_type, **type_args)

            if issubclass(desired_type, vtypes.Discrete) and \
                    current_type not in _categorical_types:
                self.convert_variable_data(var_id, desired_type, **type_args)

            if issubclass(desired_type, vtypes.Datetime) and \
                    current_type not in _datetime_types:
                self.convert_variable_data(var_id, desired_type, **type_args)

    def convert_variable_data(self, column_id, new_type, **kwargs):
        """
        Convert variable in data set to different type
        """
        df = self.df
        if df[column_id].empty:
            return
        if new_type == vtypes.Numeric:
            orig_nonnull = df[column_id].dropna().shape[0]
            df[column_id] = pd.to_numeric(df[column_id], errors='coerce')
            # This will convert strings to nans
            # If column contained all strings, then we should
            # just raise an error, because that shouldn't have
            # been converted to numeric
            nonnull = df[column_id].dropna().shape[0]
            if nonnull == 0 and orig_nonnull != 0:
                raise TypeError("Attempted to convert all string column {} to numeric".format(column_id))
        elif new_type == vtypes.Datetime:
            format = kwargs.get("format", None)
            # TODO: if float convert to int?
            df[column_id] = pd.to_datetime(df[column_id], format=format,
                                           infer_datetime_format=True)
        elif new_type == vtypes.Boolean:
            map_dict = {kwargs.get("true_val", True): True,
                        kwargs.get("false_val", False): False,
                        True: True,
                        False: False}
            # TODO: what happens to nans?
            df[column_id] = df[column_id].map(map_dict).astype(np.bool)
        elif not issubclass(new_type, vtypes.Discrete):
            raise Exception("Cannot convert column %s to %s" %
                            (column_id, new_type))

    def is_child_of(self, entity_id):
        '''
        Returns True if self is a child of entity_id
        '''
        rels = self.entityset.get_backward_relationships(entity_id)
        return self.id in [r.child_entity.id for r in rels]

    def is_parent_of(self, entity_id):
        '''
        Returns True if self is a parent of entity_id
        '''
        rels = self.entityset.get_backward_relationships(self.id)
        return entity_id in [r.child_entity.id for r in rels]

    def attempt_cast_index_to_int(self, index_var):
        dtype_name = self.df[index_var].dtype.name
        if (dtype_name.find('int') == -1 and
                dtype_name.find('object') > -1 or dtype_name.find('categ') > -1):
            if isinstance(self.df[index_var].iloc[0], (int, np.int32, np.int64)):
                try:
                    self.df[index_var] = self.df[index_var].astype(int)
                except ValueError:
                    pass

    def get_all_instances(self):
        return self.df[self.index]

    def query_by_values(self, instance_vals, variable_id=None, columns=None,
                        time_last=None, training_window=None,
                        return_sorted=False, start=None, end=None,
                        random_seed=None, shuffle=False):
        """Query instances that have variable with given value

        Args:
            instance_vals (pd.Dataframe, pd.Series, list[str] or str) :
                Instance(s) to match.
            variable_id (str) : Variable to query on. If None, query on index.
            columns (list[str]) : Columns to return. Return all columns if None.
            time_last (pd.TimeStamp) : Query data up to and including this
                time. Only applies if entity has a time index.
            training_window (dict[str -> Timedelta] or Timedelta, optional):
                Data older than time_last by more than this will be ignored
            return_sorted (bool) : Return instances in the same order as
                the instance_vals are passed.
            start (int) : If provided, only return instances equal to or after this index.
            end (int) : If provided, only return instances before this index.
            random_seed (int) : Provided to the shuffling procedure.
            shuffle (bool) : If True, values will be shuffled before returning.

        Returns:
            pd.DataFrame : instances that match constraints
        """
        instance_vals = self._vals_to_series(instance_vals, variable_id)

        training_window = _check_timedelta(training_window)
        if training_window is not None:
            assert (isinstance(training_window, Timedelta) and
                    training_window.is_absolute()),\
                "training window must be an absolute Timedelta"

        if instance_vals is None:
            df = self.df

        elif variable_id is None or variable_id == self.index:
            df = self.df.reindex(instance_vals)
            df.dropna(subset=[self.index], inplace=True)

        elif variable_id in self.indexed_by:
            # some variables are indexed ahead of time
            index = self.indexed_by[variable_id]

            # generate pd.Series of all values from the index. Indexing
            # is much faster on this type.
            to_append = [pd.Series(index[v]) for v in instance_vals
                         if v in index]
            my_id_vals = pd.Series([]).append(to_append)
            df = self.df.loc[my_id_vals]

        else:
            # filter by "row.variable_id IN instance_vals"
            mask = self.df[variable_id].isin(instance_vals)
            df = self.df[mask]

        sortby = variable_id if (return_sorted and not shuffle) else None
        return self._filter_and_sort(df=df,
                                     time_last=time_last,
                                     training_window=training_window,
                                     columns=columns,
                                     sortby=sortby,
                                     start=start,
                                     end=end,
                                     shuffle=shuffle,
                                     random_seed=random_seed)

    def index_data(self):
        for p in self.parents:
            self.index_by_parent(self.entityset[p])

    def index_by_parent(self, parent_entity):
        """
        Cache the instances of this entity grouped by the parent entity.
        """
        r = parent_entity.entityset.get_relationship(self.id,
                                                     parent_entity.id)
        relation_var_id = r.child_variable.id
        if relation_var_id not in self.indexed_by:
            self.indexed_by[relation_var_id] = {}
        else:
            if self._verbose:
                print('Re-indexing %s by %s' % (self.id, parent_entity.id))

        self._index_by_variable(relation_var_id)

    def _index_by_variable(self, variable_id):
        """
        Cache the instances of this entity grouped by a variable.
        This allows filtering to happen much more quickly later.
        """
        ts = time.time()
        gb = self.df.groupby(self.df[variable_id])
        index = self.indexed_by[variable_id]

        if self._verbose:
            print("Indexing '%s' in %d groups by variable '%s'" %
                  (self.id, len(gb.groups), variable_id))

        # index by each parent instance separately
        for i in gb.groups:
            index[i] = np.array(gb.groups[i])

        if self._verbose:
            print("...%d child instances took %.2f seconds" %
                  (len(self.df.index), time.time() - ts))

    def infer_variable_types(self, ignore=None, link_vars=None):
        """Extracts the variables from a dataframe

        Args:
            ignore (list[str]): Names of variables (columns) for which to skip
                inference.
            link_vars (list[str]): Name of linked variables to other entities.
        Returns:
            list[Variable]: A list of variables describing the
                contents of the dataframe.
        """
        # TODO: set pk and pk types here
        ignore = ignore or []
        link_vars = link_vars or []
        inferred_types = {}
        df = self.df
        vids_to_assume_datetime = [self.time_index]
        if len(list(self.secondary_time_index.keys())):
            vids_to_assume_datetime.append(list(self.secondary_time_index.keys())[0])
        inferred_type = vtypes.Unknown
        for variable in df.columns:
            if variable in ignore:
                continue
            elif variable == self.index or variable.lower() == 'id':
                inferred_type = vtypes.Index

            elif variable in vids_to_assume_datetime:
                if col_is_datetime(df[variable]):
                    inferred_type = vtypes.Datetime
                else:
                    inferred_type = vtypes.Numeric

            elif df[variable].dtype == "object":
                if variable in link_vars:
                    inferred_type = vtypes.Categorical
                elif len(df[variable]):
                    if col_is_datetime(df[variable]):
                        inferred_type = vtypes.Datetime
                    else:
                        # heuristics to predict this some other than categorical
                        sample = df[variable].sample(min(10000, df[variable].nunique()))
                        avg_length = sample.str.len().mean()
                        if avg_length > 50:
                            inferred_type = vtypes.Text
                        else:
                            inferred_type = vtypes.Categorical

            elif df[variable].dtype == "bool":
                inferred_type = vtypes.Boolean

            elif df[variable].dtype.name == "category":
                inferred_type = vtypes.Categorical

            elif col_is_datetime(df[variable]):
                inferred_type = vtypes.Datetime

            elif variable in link_vars:
                inferred_type = vtypes.Ordinal

            elif len(df[variable]):
                sample = df[variable] \
                    .sample(min(10000, df[variable].nunique(dropna=False)))

                unique = sample.unique()
                percent_unique = sample.size / len(unique)

                if percent_unique < .05:
                    inferred_type = vtypes.Categorical
                else:
                    inferred_type = vtypes.Numeric

            inferred_types[variable] = inferred_type

        return inferred_types

    def update_data(self, df=None, data=None, already_sorted=False,
                    reindex=True, recalculate_last_time_indexes=True):
        if data is not None:
            self.data = data
        elif df is not None:
            self.df = df
        self.set_index(self.index)
        self.set_time_index(self.time_index, already_sorted=already_sorted)
        self.set_secondary_time_index(self.secondary_time_index)
        if reindex:
            self.index_data()
        if recalculate_last_time_indexes:
            self.entityset.add_last_time_indexes(updated_entities=[self.id])
        self.add_all_variable_statistics()

    def sample(self, n):
        df = self.df
        n = min(n, len(df))
        sampled = df.sample(n)
        self.df = sampled
        indexed_by = self.indexed_by
        self.indexed_by = {}
        copied = copy.copy(self)
        self.df = df
        self.indexed_by = indexed_by
        for variable in copied.variables:
            variable.entity = copied
        return copied

    def add_interesting_values(self, max_values=5, verbose=False):
        """
        Find interesting values for categorical variables, to be used to
            generate "where" clauses

        Args:
            max_values (int) : Maximum number of values per variable to add.
            verbose (bool) : If True, print summary of interesting values found.

        Returns:
            None
        """
        for variable in self.variables:
            # some heuristics to find basic 'where'-able variables
            if isinstance(variable, vtypes.Discrete):
                variable.interesting_values = []

                # TODO - consider removing this constraints
                # don't add interesting values for entities in relationships
                skip = False
                for r in self.entityset.relationships:
                    if variable in [r.child_variable, r.parent_variable]:
                        skip = True
                        break
                if skip:
                    continue

                counts = self.df[variable.id].value_counts()

                # find how many of each unique value there are; sort by count,
                # and add interesting values to each variable
                total_count = np.sum(counts)
                counts[:] = counts.sort_values()[::-1]
                for i in range(min(max_values, len(counts.index))):
                    idx = counts.index[i]

                    # add the value to interesting_values if it represents more than
                    # 25% of the values we have not seen so far
                    if len(counts.index) < 25:
                        if verbose:
                            msg = "Variable {}: Marking {} as an "
                            msg += "interesting value"
                            logger.info(msg.format(variable.id, idx))
                        variable.interesting_values += [idx]
                    else:
                        fraction = counts[idx] / total_count
                        if fraction > 0.05 and fraction < 0.95:
                            if verbose:
                                msg = "Variable {}: Marking {} as an "
                                msg += "interesting value"
                                logger.info(msg.format(variable.id, idx))
                            variable.interesting_values += [idx]
                            # total_count -= counts[idx]
                        else:
                            break

    def add_variable(self, new_id, type=None, data=None):
        """Add variable to entity

        Args:
            new_id (str) : Id of variable to be added.
            type (Variable) : Class of variable.
            data (pd.Series) : Variable's data to be placed in entity's dataframe
        """
        if new_id in [v.id for v in self.variables]:
            logger.warning("Not adding duplicate variable: %s", new_id)
            return
        if data is not None:
            self.df[new_id] = data

        if type is None:
            assert data in self.df.columns, "Must provide data to infer type"
            existing_columns = [c for c in self.df.columns if c.id != new_id]
            type = self.infer_variable_types(ignore=existing_columns)[new_id]

        new_v = type(new_id, entity=self)
        self.variables.append(new_v)
        self.add_variable_statistics(new_id)

    def delete_variable(self, variable_id):
        """
        Remove variable from entity's dataframe and from
        self.variables
        """
        self.df.drop(variable_id, axis=1, inplace=True)
        v = self._get_variable(variable_id)
        self.variables.remove(v)

    def set_time_index(self, variable_id, already_sorted=False):
        if variable_id is not None:
            # check time type
            time_type = _check_time_type(self.df[variable_id].iloc[0])
            if time_type is None:
                raise TypeError("%s time index not recognized as numeric or"
                                " datetime" % (self.id))

            if self.entityset.time_type is None:
                self.entityset.time_type = time_type
            elif self.entityset.time_type != time_type:
                raise TypeError("%s time index is %s type which differs from"
                                " other entityset time indexes" %
                                (self.id, time_type))

            # use stable sort
            if not already_sorted:
                # sort by time variable, then by index
                self.df.sort_values([variable_id, self.index], inplace=True)

            t = vtypes.TimeIndex
            if col_is_datetime(self.df[variable_id]):
                t = vtypes.DatetimeTimeIndex
            self.convert_variable_type(variable_id, t, convert_data=False)
        else:
            # todo add test for this
            if not already_sorted:
                # sort by index
                self.df.sort_index(kind="mergesort",
                                   inplace=True)

        self.time_index = variable_id

    def set_index(self, variable_id, unique=True):
        """
        Args:
            variable_id (string) : Name of an existing variable to set as index.
            unique (bool) : Whether to assert that the index is unique.
        """
        self.df = self.df.set_index(self.df[variable_id], drop=False)
        self.df.index.name = None
        if unique:
            assert self.df.index.is_unique, "Index is not unique on dataframe (Entity {})".format(self.id)

        self.convert_variable_type(variable_id, vtypes.Index, convert_data=False)
        self.index = variable_id

    def set_secondary_time_index(self, secondary_time_index):
        if secondary_time_index is not None:
            for time_index in secondary_time_index:
                time_type = _check_time_type(self.df[time_index].iloc[0])
                if time_type is None:
                    raise TypeError("%s time index not recognized as numeric or"
                                    " datetime" % (self.id))
                if self.entityset.time_type != time_type:
                    raise TypeError("%s time index is %s type which differs from"
                                    " other entityset time indexes" %
                                    (self.id, time_type))
        self.secondary_time_index = secondary_time_index or {}

    def _vals_to_series(self, instance_vals, variable_id):
        """
        instance_vals may be a pd.Dataframe, a pd.Series, a list, a single
        value, or None. This function always returns a Series or None.
        """
        if instance_vals is None:
            return None

        # If this is a single value, make it a list
        if not hasattr(instance_vals, '__iter__'):
            instance_vals = [instance_vals]

        # convert iterable to pd.Series
        if type(instance_vals) == pd.DataFrame:
            out_vals = instance_vals[variable_id]
        elif type(instance_vals) == pd.Series:
            out_vals = instance_vals.rename(variable_id)
        else:
            out_vals = pd.Series(instance_vals, name=variable_id)

        # we've had weird problem with pandas read-only errors
        out_vals = copy.deepcopy(out_vals)
        # no duplicates or NaN values
        return pd.Series(out_vals).drop_duplicates().dropna()

    def _filter_and_sort(self, df, time_last=None,
                         training_window=None,
                         columns=None, sortby=None,
                         start=None, end=None,
                         shuffle=False, random_seed=None):
        """
        Filter a dataframe for all instances before time_last.
        If this entity does not have a time index, return the original
        dataframe.
        """
        if self.time_index:
            if time_last is not None and not df.empty:
                df = df[df[self.time_index] <= time_last]
                if training_window is not None:
                    mask = df[self.time_index] >= time_last - training_window
                    if self.last_time_index is not None:
                        lti_slice = self.last_time_index.reindex(df.index)
                        lti_mask = lti_slice >= time_last - training_window
                        mask = mask | lti_mask
                    else:
                        logger.warning(
                            "Using training_window but last_time_index is "
                            "not set on entity %s" % (self.id)
                        )
                    df = df[mask]

        for secondary_time_index in self.secondary_time_index:
                # should we use ignore time last here?
            if time_last is not None and not df.empty:
                mask = df[secondary_time_index] >= time_last
                second_time_index_columns = self.secondary_time_index[secondary_time_index]
                df.loc[mask, second_time_index_columns] = np.nan

        if columns is not None:
            df = df[columns]

        if sortby is not None:
            cat_vals = df[sortby]
            df_sort = df[[sortby]].copy()
            df_sort[sortby] = df_sort[sortby].astype("category")
            df_sort[sortby].cat.set_categories(cat_vals, inplace=True)
            df_sort.sort_values(sortby, inplace=True)

            # TODO: consider also using .loc[df_sort.index]
            df = df.reindex(df_sort.index, copy=False)

        if shuffle:
            df = df.sample(frac=1, random_state=random_seed)

        if start is not None and end is None:
            df = df.iloc[start:df.shape[0]]
        elif start is not None:
            df = df.iloc[start:end]
        elif end is not None:
            df = df.iloc[0:end]

        return df.copy()


def col_is_datetime(col):
    if (col.dtype.name.find('datetime') > -1 or
            (len(col) and isinstance(col.iloc[0], datetime))):
        return True

    # TODO: not sure this is ideal behavior.
    # it converts int columns that have dtype=object to datetimes starting from 1970
    elif col.dtype.name.find('str') > -1 or col.dtype.name.find('object') > -1:
        try:
            pd.to_datetime(col.dropna().iloc[:10], errors='raise')
        except Exception:
            return False
        else:
            return True
    return False<|MERGE_RESOLUTION|>--- conflicted
+++ resolved
@@ -78,9 +78,7 @@
         self.encoding = encoding
         self._verbose = verbose
         self.created_index = created_index
-<<<<<<< HEAD
         self.convert_all_variable_data(variable_types)
-        self.attempt_cast_index_to_int(index)
         self.id = id
         self.name = name
         self.entityset = entityset
@@ -184,11 +182,6 @@
                 return False
 
         return True
-=======
-        self.convert_variable_types(variable_types)
-        super(Entity, self).__init__(id, entityset, variable_types, name, index,
-                                     time_index, secondary_time_index, relationships, already_sorted)
->>>>>>> 729a0873
 
     @property
     def is_metadata(self):
@@ -218,7 +211,6 @@
     def indexed_by(self, idx):
         self.data["indexed_by"] = idx
 
-<<<<<<< HEAD
     @property
     def parents(self):
         return [p.parent_entity.id for p in self.entityset.get_forward_relationships(self.id)]
@@ -312,9 +304,6 @@
         self.add_variable_statistics(new_variable.id)
 
     def convert_all_variable_data(self, variable_types):
-=======
-    def convert_variable_types(self, variable_types):
->>>>>>> 729a0873
         for var_id, desired_type in variable_types.items():
             type_args = {}
             if isinstance(desired_type, tuple):
@@ -385,16 +374,6 @@
         rels = self.entityset.get_backward_relationships(self.id)
         return entity_id in [r.child_entity.id for r in rels]
 
-    def attempt_cast_index_to_int(self, index_var):
-        dtype_name = self.df[index_var].dtype.name
-        if (dtype_name.find('int') == -1 and
-                dtype_name.find('object') > -1 or dtype_name.find('categ') > -1):
-            if isinstance(self.df[index_var].iloc[0], (int, np.int32, np.int64)):
-                try:
-                    self.df[index_var] = self.df[index_var].astype(int)
-                except ValueError:
-                    pass
-
     def get_all_instances(self):
         return self.df[self.index]
 
