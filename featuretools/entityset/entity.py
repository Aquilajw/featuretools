from __future__ import division, print_function

import copy
import logging
import time
from builtins import range
from datetime import datetime

import numpy as np
import pandas as pd
from dask.base import tokenize

from .base_entity import BaseEntity
from .timedelta import Timedelta

from featuretools import variable_types as vtypes
from featuretools.utils.wrangle import _check_time_type, _check_timedelta

logger = logging.getLogger('featuretools.entityset')

_numeric_types = vtypes.PandasTypes._pandas_numerics
_categorical_types = [vtypes.PandasTypes._categorical]
_datetime_types = vtypes.PandasTypes._pandas_datetimes


class Entity(BaseEntity):
    """
    Stores all actual data for an entity
    """
    indexed_by = None

    def __init__(self, id, df, entityset, variable_types=None, name=None,
                 index=None, time_index=None, secondary_time_index=None,
                 last_time_index=None, encoding=None, relationships=None,
                 already_sorted=False, created_index=None, verbose=False):
        """ Create Entity

        Args:
            id (str): Id of Entity.
            df (pd.DataFrame): Dataframe providing the data for the
                entity.
            entityset (EntitySet): Entityset for this Entity.
            variable_types (dict[str -> dict[str -> type]]) : Optional mapping of
                entity_id to variable_types dict with which to initialize an
                entity's store.
                An entity's variable_types dict maps string variable ids to types (:class:`.Variable`).
            name (str): Name of entity.
            index (str): Name of id column in the dataframe.
            time_index (str): Name of time column in the dataframe.
            secondary_time_index (dict[str -> str]): Dictionary mapping columns
                in the dataframe to the time index column they are associated with.
            last_time_index (pd.Series): Time index of the last event for each
                instance across all child entities.
            encoding (str, optional)) : If None, will use 'ascii'. Another option is 'utf-8',
                or any encoding supported by pandas.
            relationships (list): List of known relationships to other entities,
                used for inferring variable types.

        """
        assert len(df.columns) == len(set(df.columns)), "Duplicate column names"
        self.data = {"df": df,
                     "last_time_index": last_time_index,
                     "indexed_by": {}
                     }
        self.encoding = encoding
        self._verbose = verbose
        self.created_index = created_index
        self.convert_variable_types(variable_types)
        self.attempt_cast_index_to_int(index)
        super(Entity, self).__init__(id, entityset, variable_types, name, index,
                                     time_index, secondary_time_index, relationships, already_sorted)

<<<<<<< HEAD
    def __sizeof__(self):
        return self.df.__sizeof__()

    def __dask_tokenize__(self):
        return (Entity, tokenize(self.df), self.encoding, self.indexed_by, self._verbose,
                self.created_index, self.last_time_index)
=======
    # @property
    # def metadata(self):
        # new_dict = {}
        # for k, v in self.__dict__.items():
            # if k != "data":
                # new_dict[k] = v
        # new_dict["data"] = {
            # "df": self.df[0:0],
            # "last_time_index": None,
            # "indexed_by": {}
        # }
        # new_dict = copy.deepcopy(new_dict)
        # new_entity = object.__new__(Entity)
        # new_entity.__dict__ = new_dict
        # return new_entity

    @property
    def is_metadata(self):
        return self.entityset.is_metadata


    @property
    def df(self):
        return self.data["df"]

    @df.setter
    def df(self, _df):
        self.data["df"] = _df

    @property
    def last_time_index(self):
        return self.data["last_time_index"]

    @last_time_index.setter
    def last_time_index(self, lti):
        self.data["last_time_index"] = lti

    @property
    def indexed_by(self):
        return self.data["indexed_by"]

    @indexed_by.setter
    def indexed_by(self, idx):
        self.data["indexed_by"] = idx
>>>>>>> 95b39000

    def attempt_cast_index_to_int(self, index_var):
        dtype_name = self.df[index_var].dtype.name
        if (dtype_name.find('int') == -1 and
                dtype_name.find('object') > -1 or dtype_name.find('categ') > -1):
            if isinstance(self.df[index_var].iloc[0], (int, np.int32, np.int64)):
                try:
                    self.df[index_var] = self.df[index_var].astype(int)
                except ValueError:
                    pass

    def convert_variable_types(self, variable_types):
        for var_id, desired_type in variable_types.items():
            type_args = {}
            if isinstance(desired_type, tuple):
                # grab args before assigning type
                type_args = desired_type[1]
                desired_type = desired_type[0]

            if var_id not in self.df.columns:
                raise LookupError("Variable ID %s not in DataFrame" % (var_id))
            current_type = self.get_column_type(var_id)

            if issubclass(desired_type, vtypes.Numeric) and \
                    current_type not in _numeric_types:
                self.entityset_convert_variable_type(var_id, desired_type, **type_args)

            if issubclass(desired_type, vtypes.Discrete) and \
                    current_type not in _categorical_types:
                self.entityset_convert_variable_type(var_id, desired_type, **type_args)

            if issubclass(desired_type, vtypes.Datetime) and \
                    current_type not in _datetime_types:
                self.entityset_convert_variable_type(var_id, desired_type, **type_args)

    def normalize(self, normalizer):
        d = {k: v for k, v in self.__dict__.items()
             if k not in ['df', 'indexed_by', 'entityset']}
        return normalizer(d)

    @property
    def num_instances(self):
        return self.df.shape[0]

    def get_shape(self):
        return self.df.shape

    def is_index_column(self, varname):
        if varname == self.index:
            return True

        elif varname.lower() == 'id':
            return True

        return False

    def get_column_type(self, column_id):
        """ get type of column in underlying data structure """
        return self.df[column_id].dtype.name

    def get_column_stat(self, column_id, stat):
        """ maximum value """
        if column_id not in self.df.columns:
            raise AttributeError(u"%s not in entity" % (column_id))
        s = getattr(self.df[column_id], stat)()
        return s

    def get_column_max(self, column_id):
        return self.get_column_stat(column_id, 'max')

    def get_column_min(self, column_id):
        return self.get_column_stat(column_id, 'min')

    def get_column_std(self, column_id):
        return self.get_column_stat(column_id, 'std')

    def get_column_count(self, column_id):
        return self.get_column_stat(column_id, 'count')

    def get_column_mean(self, column_id):
        return self.get_column_stat(column_id, 'mean')

    def get_column_nunique(self, column_id):
        return self.get_column_stat(column_id, 'nunique')

    def get_all_instances(self):
        instance_df = self.query_by_values(None,
                                           columns=[self.index])

        return instance_df[self.index].values

    def get_top_n_instances(self, top_n):
        instance_df = self.query_by_values(None,
                                           columns=[self.index])

        return instance_df[self.index].values[:top_n]

    def sample_instances(self, n, random_seed=None):
        instance_df = self.query_by_values(None,
                                           columns=[self.index])

        n = min(instance_df.shape[0], n)
        return instance_df[self.index].sample(n, random_state=random_seed).values

    def get_sliced_instance_ids(self, start, end, random_seed=None, shuffle=False):
        instance_df = self.query_by_values(None,
                                           columns=[self.index],
                                           start=start,
                                           end=end,
                                           random_seed=random_seed,
                                           shuffle=shuffle)

        return instance_df[self.index].values

    def get_column_data(self, column_id):
        """ get data from column in specified form """
        return self.df[column_id]

    def query_by_values(self, instance_vals, variable_id=None, columns=None,
                        time_last=None, training_window=None,
                        return_sorted=False, start=None, end=None,
                        random_seed=None, shuffle=False):
        """Query instances that have variable with given value

        Args:
            instance_vals (pd.Dataframe, pd.Series, list[str] or str) :
                Instance(s) to match.
            variable_id (str) : Variable to query on. If None, query on index.
            columns (list[str]) : Columns to return. Return all columns if None.
            time_last (pd.TimeStamp) : Query data up to and including this
                time. Only applies if entity has a time index.
            training_window (dict[str -> Timedelta] or Timedelta, optional):
                Data older than time_last by more than this will be ignored
            return_sorted (bool) : Return instances in the same order as
                the instance_vals are passed.
            start (int) : If provided, only return instances equal to or after this index.
            end (int) : If provided, only return instances before this index.
            random_seed (int) : Provided to the shuffling procedure.
            shuffle (bool) : If True, values will be shuffled before returning.

        Returns:
            pd.DataFrame : instances that match constraints
        """
        instance_vals = self._vals_to_series(instance_vals, variable_id)

        training_window = _check_timedelta(training_window)
        if training_window is not None:
            assert (isinstance(training_window, Timedelta) and
                    training_window.is_absolute()),\
                "training window must be an absolute Timedelta"

        if instance_vals is None:
            df = self.df

        elif variable_id is None or variable_id == self.index:
            df = self.df.loc[instance_vals]
            df.dropna(subset=[self.index], inplace=True)

        elif variable_id in self.indexed_by:
            # some variables are indexed ahead of time
            index = self.indexed_by[variable_id]

            # generate pd.Series of all values from the index. Indexing
            # is much faster on this type.
            to_append = [pd.Series(index[v]) for v in instance_vals
                         if v in index]
            my_id_vals = pd.Series([]).append(to_append)
            df = self.df.loc[my_id_vals]

        else:
            # filter by "row.variable_id IN instance_vals"
            mask = self.df[variable_id].isin(instance_vals)
            df = self.df[mask]

        sortby = variable_id if (return_sorted and not shuffle) else None
        return self._filter_and_sort(df=df,
                                     time_last=time_last,
                                     training_window=training_window,
                                     columns=columns,
                                     sortby=sortby,
                                     start=start,
                                     end=end,
                                     shuffle=shuffle,
                                     random_seed=random_seed)

    def index_by_parent(self, parent_entity):
        """
        Cache the instances of this entity grouped by the parent entity.
        """
        r = parent_entity.entityset.get_relationship(self.id,
                                                     parent_entity.id)
        relation_var_id = r.child_variable.id
        if relation_var_id not in self.indexed_by:
            self.indexed_by[relation_var_id] = {}
        else:
            if self._verbose:
                print('Re-indexing %s by %s' % (self.id, parent_entity.id))

        self.index_by_variable(relation_var_id)

    def index_by_variable(self, variable_id):
        """
        Cache the instances of this entity grouped by a variable.
        This allows filtering to happen much more quickly later.
        """
        ts = time.time()
        gb = self.df.groupby(self.df[variable_id])
        index = self.indexed_by[variable_id]

        if self._verbose:
            print("Indexing '%s' in %d groups by variable '%s'" %
                  (self.id, len(gb.groups), variable_id))

        # index by each parent instance separately
        for i in gb.groups:
            index[i] = np.array(gb.groups[i])

        if self._verbose:
            print("...%d child instances took %.2f seconds" %
                  (len(self.df.index), time.time() - ts))

    def infer_variable_types(self, ignore=None, link_vars=None):
        """Extracts the variables from a dataframe

        Args:
            ignore (list[str]): Names of variables (columns) for which to skip
                inference.
            link_vars (list[str]): Name of linked variables to other entities.
        Returns:
            list[Variable]: A list of variables describing the
                contents of the dataframe.
        """
        # TODO: set pk and pk types here
        ignore = ignore or []
        link_vars = link_vars or []
        inferred_types = {}
        df = self.df
        vids_to_assume_datetime = [self.time_index]
        if len(list(self.secondary_time_index.keys())):
            vids_to_assume_datetime.append(list(self.secondary_time_index.keys())[0])
        inferred_type = vtypes.Unknown
        for variable in df.columns:
            if variable in ignore:
                continue
            elif self.is_index_column(variable):
                inferred_type = vtypes.Index

            elif variable in vids_to_assume_datetime:
                if col_is_datetime(df[variable]):
                    inferred_type = vtypes.Datetime
                else:
                    inferred_type = vtypes.Numeric

            elif df[variable].dtype == "object":
                if variable in link_vars:
                    inferred_type = vtypes.Categorical
                elif len(df[variable]):
                    if col_is_datetime(df[variable]):
                        inferred_type = vtypes.Datetime
                    else:
                        # heuristics to predict this some other than categorical
                        sample = df[variable].sample(min(10000, df[variable].nunique()))
                        avg_length = sample.str.len().mean()
                        if avg_length > 50:
                            inferred_type = vtypes.Text
                        else:
                            inferred_type = vtypes.Categorical

            elif df[variable].dtype == "bool":
                inferred_type = vtypes.Boolean

            elif df[variable].dtype.name == "category":
                inferred_type = vtypes.Categorical

            elif col_is_datetime(df[variable]):
                inferred_type = vtypes.Datetime

            elif variable in link_vars:
                inferred_type = vtypes.Ordinal

            elif len(df[variable]):
                sample = df[variable] \
                    .sample(min(10000, df[variable].nunique(dropna=False)))

                unique = sample.unique()
                percent_unique = sample.size / len(unique)

                if percent_unique < .05:
                    inferred_type = vtypes.Categorical
                else:
                    inferred_type = vtypes.Numeric

            inferred_types[variable] = inferred_type

        return inferred_types

    def update_data(self, df):
        self.df = df
        self.add_all_variable_statistics()

    def get_sample(self, n):
        df = self.df
        n = min(n, len(df))
        sampled = df.sample(n)
        self.df = sampled
        indexed_by = self.indexed_by
        self.indexed_by = {}
        copied = copy.copy(self)
        self.df = df
        self.indexed_by = indexed_by
        for variable in copied.variables:
            variable.entity = copied
        return copied

    def add_interesting_values(self, max_values=5, verbose=False):
        """
        Find interesting values for categorical variables, to be used to
            generate "where" clauses

        Args:
            max_values (int) : Maximum number of values per variable to add.
            verbose (bool) : If True, print summary of interesting values found.

        Returns:
            None
        """
        for variable in self.variables:
            # some heuristics to find basic 'where'-able variables
            if isinstance(variable, vtypes.Discrete):
                variable.interesting_values = []

                # TODO - consider removing this constraints
                # don't add interesting values for entities in relationships
                skip = False
                for r in self.entityset.relationships:
                    if variable in [r.child_variable, r.parent_variable]:
                        skip = True
                        break
                if skip:
                    continue

                counts = self.df[variable.id].value_counts()

                # find how many of each unique value there are; sort by count,
                # and add interesting values to each variable
                total_count = np.sum(counts)
                counts[:] = counts.sort_values()[::-1]
                for i in range(min(max_values, len(counts.index))):
                    idx = counts.index[i]

                    # add the value to interesting_values if it represents more than
                    # 25% of the values we have not seen so far
                    if len(counts.index) < 25:
                        if verbose:
                            msg = "Variable {}: Marking {} as an "
                            msg += "interesting value"
                            logger.info(msg.format(variable.id, idx))
                        variable.interesting_values += [idx]
                    else:
                        fraction = counts[idx] / total_count
                        if fraction > 0.05 and fraction < 0.95:
                            if verbose:
                                msg = "Variable {}: Marking {} as an "
                                msg += "interesting value"
                                logger.info(msg.format(variable.id, idx))
                            variable.interesting_values += [idx]
                            # total_count -= counts[idx]
                        else:
                            break

    def add_column(self, column_id, column_data, type=None):
        """
        Add variable to entity's dataframe
        """
        existing_columns = list(self.df.columns)
        self.df[column_id] = column_data
        if type is None:
            type = self.infer_variable_types(ignore=existing_columns)[column_id]
        self.variable_types[column_id] = type

    def delete_column(self, column_id):
        """
        Remove variable from entity's dataframe
        """
        self.df.drop(column_id, axis=1, inplace=True)
        del self.variable_types[column_id]

    def entityset_convert_variable_type(self, column_id, new_type, **kwargs):
        """
        Convert variable in data set to different type
        """
        df = self.df
        if df[column_id].empty:
            return
        if new_type == vtypes.Numeric:
            df[column_id] = pd.to_numeric(df[column_id], errors='coerce')
        elif new_type == vtypes.Datetime:
            format = kwargs.get("format", None)
            # TODO: if float convert to int?
            df[column_id] = pd.to_datetime(df[column_id], format=format,
                                           infer_datetime_format=True)
        elif new_type == vtypes.Boolean:
            map_dict = {kwargs.get("true_val", True): True,
                        kwargs.get("false_val", False): False,
                        True: True,
                        False: False}
            # TODO: what happens to nans?
            df[column_id] = df[column_id].map(map_dict).astype(np.bool)
        elif not issubclass(new_type, vtypes.Discrete):
            raise Exception("Cannot convert column %s to %s" %
                            (column_id, new_type))

    def set_time_index(self, variable_id, already_sorted=False):
        if variable_id is not None:
            # check time type
            time_type = _check_time_type(self.df[variable_id].iloc[0])
            if time_type is None:
                raise TypeError("%s time index not recognized as numeric or"
                                " datetime" % (self.id))

            if self.entityset.time_type is None:
                self.entityset.time_type = time_type
            elif self.entityset.time_type != time_type:
                raise TypeError("%s time index is %s type which differs from"
                                " other entityset time indexes" %
                                (self.id, time_type))

            # use stable sort
            if not already_sorted:
                # sort by time variable, then by index
                self.df.sort_values([variable_id, self.index],
                                    kind="mergesort",
                                    inplace=True)

            t = vtypes.TimeIndex
            if col_is_datetime(self.df[variable_id]):
                t = vtypes.DatetimeTimeIndex
            self.convert_variable_type(variable_id, t, convert_data=False)
        else:
            # todo add test for this
            if not already_sorted:
                # sort by time variable, then by index
                self.df.sort_values([self.index],
                                    kind="mergesort",
                                    inplace=True)

        super(Entity, self).set_time_index(variable_id)

    def set_index(self, variable_id, unique=True):
        """
        Args:
            variable_id (string) : Name of an existing variable to set as index.
            unique (bool) : Whether to assert that the index is unique.
        """
        self.df = self.df.set_index(self.df[variable_id], drop=False)
        if unique:
            assert self.df.index.is_unique, "Index is not unique on dataframe (Entity {})".format(self.id)

        self.convert_variable_type(variable_id, vtypes.Index, convert_data=False)

        super(Entity, self).set_index(variable_id)

    def set_secondary_time_index(self, secondary_time_index):
        if secondary_time_index is not None:
            for time_index in secondary_time_index:
                time_type = _check_time_type(self.df[time_index].iloc[0])
                if time_type is None:
                    raise TypeError("%s time index not recognized as numeric or"
                                    " datetime" % (self.id))
                if self.entityset.time_type != time_type:
                    raise TypeError("%s time index is %s type which differs from"
                                    " other entityset time indexes" %
                                    (self.id, time_type))

        super(Entity, self).set_secondary_time_index(secondary_time_index)

    def _vals_to_series(self, instance_vals, variable_id):
        """
        instance_vals may be a pd.Dataframe, a pd.Series, a list, a single
        value, or None. This function always returns a Series or None.
        """
        if instance_vals is None:
            return None

        # If this is a single value, make it a list
        if not hasattr(instance_vals, '__iter__'):
            instance_vals = [instance_vals]

        # convert iterable to pd.Series
        if type(instance_vals) == pd.DataFrame:
            out_vals = instance_vals[variable_id]
        elif type(instance_vals) == pd.Series:
            out_vals = instance_vals.rename(variable_id)
        else:
            out_vals = pd.Series(instance_vals, name=variable_id)

        # we've had weird problem with pandas read-only errors
        out_vals = copy.deepcopy(out_vals)
        # no duplicates or NaN values
        return pd.Series(out_vals).drop_duplicates().dropna()

    def _filter_and_sort(self, df, time_last=None,
                         training_window=None,
                         columns=None, sortby=None,
                         start=None, end=None,
                         shuffle=False, random_seed=None):
        """
        Filter a dataframe for all instances before time_last.
        If this entity does not have a time index, return the original
        dataframe.
        """
        if self.time_index:
            if time_last is not None and not df.empty:
                df = df[df[self.time_index] <= time_last]
                if training_window is not None:
                    mask = df[self.time_index] >= time_last - training_window
                    if self.last_time_index is not None:
                        lti_slice = self.last_time_index.reindex(df.index)
                        lti_mask = lti_slice >= time_last - training_window
                        mask = mask | lti_mask
                    else:
                        logger.warning(
                            "Using training_window but last_time_index is "
                            "not set on entity %s" % (self.id)
                        )
                    df = df[mask]

        for secondary_time_index in self.secondary_time_index:
                # should we use ignore time last here?
            if time_last is not None and not df.empty:
                mask = df[secondary_time_index] >= time_last
                second_time_index_columns = self.secondary_time_index[secondary_time_index]
                df.loc[mask, second_time_index_columns] = np.nan

        if columns is not None:
            df = df[columns]

        if sortby is not None:
            cat_vals = df[sortby]
            df_sort = df[[sortby]].copy()
            df_sort[sortby] = df_sort[sortby].astype("category")
            df_sort[sortby].cat.set_categories(cat_vals, inplace=True)
            df_sort.sort_values(sortby, inplace=True)

            # TODO: consider also using .loc[df_sort.index]
            df = df.reindex(df_sort.index, copy=False)

        if shuffle:
            df = df.sample(frac=1, random_state=random_seed)

        if start is not None and end is None:
            df = df.iloc[start:df.shape[0]]
        elif start is not None:
            df = df.iloc[start:end]
        elif end is not None:
            df = df.iloc[0:end]

        return df.copy()


def col_is_datetime(col):
    if (col.dtype.name.find('datetime') > -1 or
            (len(col) and isinstance(col.iloc[0], datetime))):
        return True

    # TODO: not sure this is ideal behavior.
    # it converts int columns that have dtype=object to datetimes starting from 1970
    elif col.dtype.name.find('str') > -1 or col.dtype.name.find('object') > -1:
        try:
            pd.to_datetime(col.dropna().iloc[:10], errors='raise')
        except Exception:
            return False
        else:
            return True
    return False<|MERGE_RESOLUTION|>--- conflicted
+++ resolved
@@ -70,14 +70,13 @@
         super(Entity, self).__init__(id, entityset, variable_types, name, index,
                                      time_index, secondary_time_index, relationships, already_sorted)
 
-<<<<<<< HEAD
     def __sizeof__(self):
         return self.df.__sizeof__()
 
     def __dask_tokenize__(self):
         return (Entity, tokenize(self.df), self.encoding, self.indexed_by, self._verbose,
                 self.created_index, self.last_time_index)
-=======
+
     # @property
     # def metadata(self):
         # new_dict = {}
@@ -122,7 +121,6 @@
     @indexed_by.setter
     def indexed_by(self, idx):
         self.data["indexed_by"] = idx
->>>>>>> 95b39000
 
     def attempt_cast_index_to_int(self, index_var):
         dtype_name = self.df[index_var].dtype.name
