--- conflicted
+++ resolved
@@ -2,17 +2,12 @@
 import logging
 import os
 import shutil
-<<<<<<< HEAD
 import uuid
 import warnings
 from tempfile import mkdtemp
 
 import numpy as np
 import pandas as pd
-=======
-from tempfile import mkdtemp
-
->>>>>>> 488c60f4
 from pandas import Timestamp
 from pandas.io.pickle import read_pickle as pd_read_pickle
 from pandas.io.pickle import to_pickle as pd_to_pickle
@@ -91,7 +86,6 @@
 
     entity_sizes = {}
     temp_dir = mkdtemp()
-<<<<<<< HEAD
     new_metadata = {}
     try:
         for e_id, entity in entityset.entity_dict.items():
@@ -140,23 +134,6 @@
 def read_parquet(path):
     """Read an EntitySet from disk. Assumes EntitySet has been saved using
     :meth:`.to_parquet()` or :meth:`.to_pickle()`.
-=======
-
-    for e_id, entity in entityset.entity_dict.items():
-        entity_path = os.path.join(temp_dir, e_id)
-        os.makedirs(entity_path)
-        data = entity.data
-        filename = os.path.join(entity_path, 'data.p')
-        pd_to_pickle(data, filename)
-        entity_sizes[e_id] = os.stat(filename).st_size
-
-    entityset.entity_sizes = entity_sizes
-    metadata = entityset.metadata
-    timestamp = Timestamp.now().isoformat()
-    with open(os.path.join(temp_dir, 'save_time.txt'), 'w') as f:
-        f.write(timestamp)
-    pd_to_pickle(metadata, os.path.join(temp_dir, 'metadata.p'))
->>>>>>> 488c60f4
 
     Args:
         path (str): Path of directory where entityset is stored
@@ -171,8 +148,6 @@
     Args:
         path (str): Path of directory where entityset is stored
     """
-<<<<<<< HEAD
-
     from featuretools import EntitySet
     entityset_path = os.path.abspath(os.path.expanduser(path))
     with open(os.path.join(entityset_path, 'metadata.json')) as f:
@@ -231,13 +206,6 @@
                     'last_time_index': lti,
                     'indexed_by': indexed_by}
         # TODO: can do checks against metadata
-=======
-    entityset_path = os.path.abspath(os.path.expanduser(path))
-    entityset = pd_read_pickle(os.path.join(entityset_path, 'metadata.p'))
-    for e_id, entity in entityset.entity_dict.items():
-        entity_path = os.path.join(entityset_path, e_id)
-        data = pd_read_pickle(os.path.join(entity_path, 'data.p'))
->>>>>>> 488c60f4
         entity.update_data(data=data,
                            already_sorted=True,
                            reindex=False,
